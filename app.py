"""FastAPI application entrypoint for Telegram webhook processing."""

from __future__ import annotations

import asyncio
import html
import os
import random
import re
import secrets
import string
import time
from contextlib import asynccontextmanager, suppress
from dataclasses import dataclass
from functools import wraps
from typing import Any, AsyncIterator, Iterable, Mapping, MutableMapping, Optional, Sequence
from uuid import uuid4

from fastapi import Depends, FastAPI, HTTPException, Request, Response
from fastapi.responses import JSONResponse
from telegram import (
    Chat,
    ForceReply,
    InlineKeyboardButton,
    InlineKeyboardMarkup,
    KeyboardButton,
    Message,
    ReplyKeyboardMarkup,
    ReplyKeyboardRemove,
    Update,
    User,
    constants,
)

try:  # pragma: no cover - compatibility shim for PTB <21
    from telegram import KeyboardButtonRequestUser  # type: ignore[attr-defined]

    _KEYBOARD_REQUEST_USER_KWARG = "request_user"
except ImportError:  # pragma: no cover - fallback for PTB >=20.8
    from telegram import KeyboardButtonRequestUsers as KeyboardButtonRequestUser  # type: ignore[attr-defined]

    _KEYBOARD_REQUEST_USER_KWARG = "request_users"
from telegram.constants import ChatType
from telegram.ext import (
    Application,
    CallbackContext,
    CallbackQueryHandler,
    CommandHandler,
    ConversationHandler,
    ContextTypes,
    Job,
    MessageHandler,
    filters,
)
from telegram.ext.filters import MessageFilter
from telegram.request import HTTPXRequest
from telegram.error import BadRequest, Forbidden, TelegramError

USER_SHARED_FILTER = getattr(filters.StatusUpdate, "USER_SHARED", None)
if USER_SHARED_FILTER is None:  # pragma: no cover - compatibility shim
    USER_SHARED_FILTER = getattr(filters.StatusUpdate, "USERS_SHARED")

from utils.storage import (
    STATE_CLEANUP_INTERVAL,
    GameState,
    Player,
    SUPABASE_ENABLED,
    ensure_local_directories,
    delete_puzzle,
    delete_state,
    load_puzzle,
    load_all_states,
    load_state,
    prune_expired_states,
    save_puzzle,
    save_state,
)
from utils.crossword import (
    CompositeComponent,
    CompositePuzzle,
    Direction,
    Puzzle,
    renumber_slots,
    SlotRef,
    composite_to_dict,
    find_slot_ref,
    iter_slot_refs,
    parse_slot_public_id,
    puzzle_from_dict,
    puzzle_to_dict,
)
from utils.fill_in_generator import (
    DisconnectedWordError,
    FillInGenerationError,
    generate_fill_in_puzzle,
)
from utils.llm_generator import WordClue, generate_clues
from utils.render import render_puzzle
from utils.validators import WordValidationError, validate_word_list

from utils.logging_config import configure_logging, get_logger, logging_context

# ---------------------------------------------------------------------------
# Logging configuration
# ---------------------------------------------------------------------------

configure_logging(os.getenv("LOG_LEVEL", "WARNING"))
logger = get_logger("app")


# ---------------------------------------------------------------------------
# Settings
# ---------------------------------------------------------------------------


@dataclass(slots=True)
class Settings:
    """Container for application environment variables."""

    telegram_bot_token: str
    public_url: str
    webhook_secret: str
    webhook_path: str = "/webhook"
    webhook_check_interval: int = 300
    admin_id: Optional[int] = None


def load_settings() -> Settings:
    """Load and validate required settings from environment variables."""

    required_vars = {
        "TELEGRAM_BOT_TOKEN": os.getenv("TELEGRAM_BOT_TOKEN"),
        "PUBLIC_URL": os.getenv("PUBLIC_URL"),
        "WEBHOOK_SECRET": os.getenv("WEBHOOK_SECRET"),
        "WEBHOOK_PATH": os.getenv("WEBHOOK_PATH", "/webhook"),
    }

    missing = [name for name, value in required_vars.items() if not value]
    if missing:
        logger.critical("Missing required environment variables: %s", ", ".join(missing))
        raise RuntimeError(f"Missing required environment variables: {', '.join(missing)}")

    logger.debug("Loaded environment variables: %s", {k: v for k, v in required_vars.items() if k != "TELEGRAM_BOT_TOKEN"})

    interval_raw = os.getenv("WEBHOOK_CHECK_INTERVAL", "300")
    check_interval = 300
    with suppress(ValueError):
        check_interval = max(int(interval_raw), 60)
    if not interval_raw.isdigit():
        logger.debug("WEBHOOK_CHECK_INTERVAL is not a digit, defaulting to 300 seconds")
        check_interval = 300

    admin_id_raw = os.getenv("ADMIN_ID")
    admin_id: Optional[int] = None
    if admin_id_raw:
        try:
            admin_id = int(admin_id_raw)
        except ValueError:
            logger.warning("Invalid ADMIN_ID provided, ignoring value: %s", admin_id_raw)
            admin_id = None

    return Settings(
        telegram_bot_token=required_vars["TELEGRAM_BOT_TOKEN"],
        public_url=required_vars["PUBLIC_URL"].rstrip("/"),
        webhook_secret=required_vars["WEBHOOK_SECRET"],
        webhook_path=required_vars["WEBHOOK_PATH"] if required_vars["WEBHOOK_PATH"].startswith("/") else f"/{required_vars['WEBHOOK_PATH']}",
        webhook_check_interval=check_interval,
        admin_id=admin_id,
    )


# ---------------------------------------------------------------------------
# Directories for storage
# ---------------------------------------------------------------------------


def ensure_storage_directories() -> None:
    if SUPABASE_ENABLED:
        logger.debug("Supabase mode: no local storage directories needed")
        return
    ensure_local_directories()
    logger.debug("Ensured local storage directories on disk")



# ---------------------------------------------------------------------------
# FastAPI application and telegram application state
# ---------------------------------------------------------------------------


app = FastAPI()


class AppState:
    """Shared state container for the FastAPI application."""

    def __init__(self) -> None:
        self.settings: Optional[Settings] = None
        self.telegram_app: Optional[Application] = None
        self.webhook_task: Optional[asyncio.Task[None]] = None
        self.cleanup_task: Optional[asyncio.Task[None]] = None
        self.active_games: dict[str, GameState] = {}
        self.chat_to_game: dict[int, str] = {}
        self.dm_chat_to_game: dict[int, str] = {}
        self.player_chats: dict[int, int] = {}
        self.join_codes: dict[str, str] = {}
        self.generating_chats: set[int] = set()
        self.lobby_messages: dict[str, dict[int, int]] = {}
        self.lobby_host_invites: dict[str, tuple[int, int]] = {}
        self.lobby_invite_requests: dict[str, int] = {}
        self.scheduled_jobs: dict[str, Job] = {}
        self.lobby_generation_tasks: dict[str, asyncio.Task[None]] = {}
        self.chat_threads: dict[int, int] = {}
        self.pending_join_replies: dict[int, dict[str, Any]] = {}


state = AppState()


class PendingJoinFilter(MessageFilter):
    """Filter messages that respond to a pending join ForceReply."""

    name = "pending_join_filter"

    def filter(self, message: Message) -> bool:  # type: ignore[override]
        if message is None or message.from_user is None or message.chat is None:
            return False
        if message.chat.type != ChatType.PRIVATE:
            return False
        entry = state.pending_join_replies.get(message.from_user.id)
        if not entry:
            return False
        expected_chat = entry.get("chat_id")
        if expected_chat is not None and expected_chat != message.chat.id:
            return False
        expected_reply_id = entry.get("prompt_message_id")
        if expected_reply_id is None:
            return True
        reply = message.reply_to_message
        if reply is None:
            return False
        return reply.message_id == expected_reply_id


PENDING_JOIN_FILTER = PendingJoinFilter()


def get_telegram_application() -> Application:
    if state.telegram_app is None:
        logger.error("Telegram application is not initialized")
        raise HTTPException(status_code=503, detail="Telegram application is not initialized")
    return state.telegram_app


def _cleanup_chat_resources(chat_id: int, puzzle_id: str | None = None) -> None:
    """Remove in-memory and persisted resources for the provided chat."""

    game_id = state.chat_to_game.get(chat_id)
    if game_id:
        game_state = state.active_games.get(game_id)
        if game_state is not None:
            _cleanup_game_state(game_state)
            return
        with logging_context(chat_id=chat_id, puzzle_id=puzzle_id):
            state.generating_chats.discard(chat_id)
            state.chat_to_game.pop(chat_id, None)
            state.dm_chat_to_game.pop(chat_id, None)
            task = state.lobby_generation_tasks.pop(game_id, None)
            if task is not None:
                task.cancel()
            delete_state(game_id)
            for code, target in list(state.join_codes.items()):
                if target == game_id:
                    state.join_codes.pop(code, None)
            state.lobby_messages.pop(game_id, None)
            state.lobby_host_invites.pop(game_id, None)
            state.lobby_invite_requests.pop(game_id, None)
            for user_id, pending in list(state.pending_join_replies.items()):
                if pending.get("chat_id") == chat_id or pending.get("game_id") == game_id:
                    state.pending_join_replies.pop(user_id, None)
            if puzzle_id:
                delete_puzzle(puzzle_id)
            logger.info("Cleaned up resources for chat %s", chat_id)
            return

    with logging_context(chat_id=chat_id, puzzle_id=puzzle_id):
        state.generating_chats.discard(chat_id)
        state.chat_to_game.pop(chat_id, None)
        state.dm_chat_to_game.pop(chat_id, None)
        task = state.lobby_generation_tasks.pop(str(chat_id), None)
        if task is not None:
            task.cancel()
        delete_state(chat_id)
        for code, target in list(state.join_codes.items()):
            if target == str(chat_id):
                state.join_codes.pop(code, None)
        state.lobby_messages.pop(str(chat_id), None)
        state.lobby_host_invites.pop(str(chat_id), None)
        state.lobby_invite_requests.pop(str(chat_id), None)
        for user_id, pending in list(state.pending_join_replies.items()):
            if pending.get("chat_id") == chat_id or pending.get("game_id") == str(chat_id):
                state.pending_join_replies.pop(user_id, None)
        if puzzle_id:
            delete_puzzle(puzzle_id)
        logger.info("Cleaned up resources for chat %s", chat_id)


def _cleanup_game_state(game_state: GameState | None) -> None:
    if game_state is None:
        return
    with logging_context(chat_id=game_state.chat_id, puzzle_id=game_state.puzzle_id):
        _cancel_job(game_state.turn_timer_job_id)
        _cancel_job(game_state.turn_warn_job_id)
        _cancel_job(game_state.game_timer_job_id)
        _cancel_job(game_state.game_warn_job_id)
        _cancel_job(game_state.dummy_job_id)
        state.generating_chats.discard(game_state.chat_id)
        state.chat_to_game.pop(game_state.chat_id, None)
        state.dm_chat_to_game.pop(game_state.chat_id, None)
        state.active_games.pop(game_state.game_id, None)
        task = state.lobby_generation_tasks.pop(game_state.game_id, None)
        if task is not None:
            task.cancel()
        delete_state(game_state.game_id)
        for code, target in list(state.join_codes.items()):
            if target == game_state.game_id:
                state.join_codes.pop(code, None)
        for user_id, pending in list(state.pending_join_replies.items()):
            if pending.get("game_id") == game_state.game_id:
                state.pending_join_replies.pop(user_id, None)
        for user_id, mapped_chat in list(state.player_chats.items()):
            if mapped_chat == game_state.chat_id:
                state.player_chats.pop(user_id, None)
        for player in game_state.players.values():
            if player.dm_chat_id is None:
                continue
            state.dm_chat_to_game.pop(player.dm_chat_id, None)
            if state.player_chats.get(player.user_id) == player.dm_chat_id:
                state.player_chats.pop(player.user_id, None)
        state.lobby_messages.pop(game_state.game_id, None)
        state.lobby_host_invites.pop(game_state.game_id, None)
        state.lobby_invite_requests.pop(game_state.game_id, None)
        if game_state.puzzle_id:
            delete_puzzle(game_state.puzzle_id)
        logger.info("Cleaned up resources for game %s", game_state.game_id)


def command_entrypoint(fallback=None):
    """Decorator for command handlers providing logging context and error handling."""

    def decorator(func):
        @wraps(func)
        async def wrapper(update: Update, context: ContextTypes.DEFAULT_TYPE, *args, **kwargs):
            chat = update.effective_chat if update else None
            chat_id = chat.id if chat else None
            with logging_context(chat_id=chat_id):
                try:
                    return await func(update, context, *args, **kwargs)
                except Exception:  # noqa: BLE001 - ensure all exceptions are logged
                    logger.exception("Unhandled error in command %s", getattr(func, "__name__", "<unknown>"))
                    message = update.effective_message if update else None
                    if message is not None:
                        await message.reply_text(
                            "Произошла временная ошибка. Пожалуйста, попробуйте позже."
                        )
                    return fallback

        return wrapper

    return decorator


def register_webhook_route(path: str) -> None:
    """Register the webhook endpoint for the configured path."""

    router = app.router
    for route in list(router.routes):
        if getattr(route, "endpoint", None) is telegram_webhook:
            logger.debug("Removing existing webhook route bound to %s", getattr(route, "path", "<unknown>"))
            router.routes.remove(route)

    logger.debug("Registering webhook route at path %s", path)
    router.add_api_route(path, telegram_webhook, methods=["POST"], name="telegram_webhook")


# ---------------------------------------------------------------------------
# Game helpers and conversation configuration
# ---------------------------------------------------------------------------


MENU_STATE, LANGUAGE_STATE, THEME_STATE = range(3)

MODE_IDLE = "idle"
MODE_AWAIT_LANGUAGE = "await_language"
MODE_AWAIT_THEME = "await_theme"
MODE_IN_GAME = "in_game"

REMINDER_DELAY_SECONDS = 10 * 60
GENERATION_UPDATE_FIRST_DELAY_SECONDS = 60
GENERATION_UPDATE_INTERVAL_SECONDS = 120
GENERATION_TYPING_INITIAL_DELAY_SECONDS = 5
GENERATION_TYPING_INTERVAL_SECONDS = 25
GENERATION_NOTICE_TEMPLATES = [
    "{base}",
    "{base}\nУстраивайтесь поудобнее, скоро всё пришлю! ✨",
    "Колдую над сеткой... {base}",
    "Подбираю лучшие слова и подсказки. {base}",
]
GENERATION_UPDATE_TEMPLATES = [
    "Подбираю пересечения, чтобы всё сошлось идеально. Спасибо за ожидание!",
    "Проверяю подсказки и ответы — уже почти готово!",
    "Ещё пара штрихов, и кроссворд окажется у вас. Спасибо, что ждёте!",
    "Сверяю сетку и шлифую вопросы. Финальный рывок!",
]
GENERATION_TYPING_ACTIONS = (
    constants.ChatAction.TYPING,
    constants.ChatAction.CHOOSE_STICKER,
)
# Unlimited game duration; keep per-turn timers only.
GAME_TIME_LIMIT_SECONDS = 0
GAME_WARNING_SECONDS = 0
TURN_TIME_LIMIT_SECONDS = 60
TURN_WARNING_SECONDS = 15
HINT_PENALTY = 1
SCORE_PER_WORD = 2

MAX_PUZZLE_SIZE = 15
MAX_REPLACEMENT_REQUESTS = 30
# After this many consecutive replacement attempts without a usable word we
# temporarily relax the intersection requirement for LLM suggestions.
SOFT_REPLACEMENT_RELAXATION_THRESHOLD = 3

_ADMIN_FIRST_RAW = os.getenv("ADMIN_FIRST", "false").strip().lower()
ADMIN_FIRST = _ADMIN_FIRST_RAW in {"1", "true", "yes", "on"}

try:
    DUMMY_ACCURACY = float(os.getenv("DUMMY_ACCURACY", "0.8"))
except ValueError:
    DUMMY_ACCURACY = 0.8
DUMMY_ACCURACY = min(max(DUMMY_ACCURACY, 0.0), 1.0)

MIN_DUMMY_DELAY = 5.0
_DEFAULT_DELAY_MIN = MIN_DUMMY_DELAY
_DEFAULT_DELAY_MAX = 8.0
delay_env = os.getenv("DUMMY_DELAY_RANGE")
if delay_env:
    parts = [part.strip() for part in delay_env.split(",") if part.strip()]
    if len(parts) >= 2:
        try:
            delay_min = float(parts[0])
            delay_max = float(parts[1])
        except ValueError:
            delay_min, delay_max = _DEFAULT_DELAY_MIN, _DEFAULT_DELAY_MAX
    else:
        try:
            single = float(parts[0])
            delay_min = max(MIN_DUMMY_DELAY, single)
            delay_max = delay_min
        except (IndexError, ValueError):
            delay_min, delay_max = _DEFAULT_DELAY_MIN, _DEFAULT_DELAY_MAX
else:
    delay_min, delay_max = _DEFAULT_DELAY_MIN, _DEFAULT_DELAY_MAX
if delay_max < delay_min:
    delay_min, delay_max = delay_max, delay_min
delay_min = max(MIN_DUMMY_DELAY, delay_min)
delay_max = max(delay_min, delay_max)
DUMMY_DELAY_RANGE = (delay_min, delay_max)

DUMMY_USER_ID = -1
DUMMY_NAME = "Dummy"

ADMIN_TEST_GAME_CALLBACK_PREFIX = "admin_test:"


def get_chat_mode(context: ContextTypes.DEFAULT_TYPE) -> str:
    """Return the current chat mode stored in chat_data."""

    chat_data = getattr(context, "chat_data", None)
    if not isinstance(chat_data, dict):
        chat_data = {}
        setattr(context, "chat_data", chat_data)
    return chat_data.get("chat_mode", MODE_IDLE)


def set_chat_mode(context: ContextTypes.DEFAULT_TYPE, mode: str) -> None:
    """Persist the provided chat mode in chat_data."""

    chat_data = getattr(context, "chat_data", None)
    if not isinstance(chat_data, dict):
        chat_data = {}
        setattr(context, "chat_data", chat_data)
    if mode == MODE_IDLE:
        chat_data.pop("chat_mode", None)
    else:
        chat_data["chat_mode"] = mode


def is_chat_mode_set(context: ContextTypes.DEFAULT_TYPE) -> bool:
    """Return True if a chat mode has been explicitly stored for the chat."""

    chat_data = getattr(context, "chat_data", None)
    return isinstance(chat_data, dict) and "chat_mode" in chat_data


def _normalise_thread_id(update: Update) -> int:
    message = update.effective_message
    thread_id = 0
    if message is not None and message.message_thread_id is not None:
        thread_id = message.message_thread_id
    chat = update.effective_chat
    if chat is not None and thread_id > 0:
        state.chat_threads[chat.id] = thread_id
    logger.debug(
        "Normalised thread id for chat %s: %s",
        update.effective_chat.id if update.effective_chat else "<unknown>",
        thread_id,
    )
    return thread_id


def _thread_kwargs(game_state: GameState) -> dict[str, int]:
    thread_id = getattr(game_state, "thread_id", 0) or 0
    if thread_id > 0:
        return {"message_thread_id": thread_id}
    return {}


def _format_duration(seconds: float) -> str:
    """Format a duration in seconds to a human-friendly HH:MM:SS string."""

    total_seconds = int(max(0, round(seconds)))
    minutes, remaining_seconds = divmod(total_seconds, 60)
    hours, minutes = divmod(minutes, 60)
    if hours:
        return f"{hours:02d}:{minutes:02d}:{remaining_seconds:02d}"
    return f"{minutes:02d}:{remaining_seconds:02d}"


def _get_new_game_storage(
    context: ContextTypes.DEFAULT_TYPE, chat: Chat | None
) -> MutableMapping[str, Any]:
    if chat and chat.type in GROUP_CHAT_TYPES:
        data = getattr(context, "chat_data", None)
        if isinstance(data, MutableMapping):
            return data
        fresh: MutableMapping[str, Any] = {}
        setattr(context, "chat_data", fresh)
        return fresh
    if chat and chat.type == ChatType.PRIVATE and isinstance(chat.id, int):
        return _ensure_user_store_for(context, int(chat.id))
    data = getattr(context, "user_data", None)
    if isinstance(data, MutableMapping):
        return data
    fresh: MutableMapping[str, Any] = {}
    if hasattr(context, "user_data"):
        setattr(context, "user_data", fresh)
    return fresh


def _get_button_flow_state(
    context: ContextTypes.DEFAULT_TYPE, chat: Chat | None
) -> dict | None:
    storage = _get_new_game_storage(context, chat)
    flow_state = storage.get(BUTTON_NEW_GAME_KEY)
    if isinstance(flow_state, dict):
        return flow_state
    return None


def _ensure_button_flow_state(
    context: ContextTypes.DEFAULT_TYPE, chat: Chat | None
) -> dict:
    storage = _get_new_game_storage(context, chat)
    flow_state = storage.get(BUTTON_NEW_GAME_KEY)
    if not isinstance(flow_state, dict):
        flow_state = {BUTTON_STEP_KEY: BUTTON_STEP_LANGUAGE}
        storage[BUTTON_NEW_GAME_KEY] = flow_state
    return flow_state


def _set_button_flow_state(
    context: ContextTypes.DEFAULT_TYPE, chat: Chat | None, state: dict[str, Any] | None
) -> None:
    storage = _get_new_game_storage(context, chat)
    if state is None:
        storage.pop(BUTTON_NEW_GAME_KEY, None)
    else:
        storage[BUTTON_NEW_GAME_KEY] = state


def _clear_button_flow_state(context: ContextTypes.DEFAULT_TYPE, chat: Chat | None) -> None:
    _set_button_flow_state(context, chat, None)


def _get_pending_language(context: ContextTypes.DEFAULT_TYPE, chat: Chat | None) -> str | None:
    storage = _get_new_game_storage(context, chat)
    value = storage.get("new_game_language")
    if value is None:
        return None
    return str(value)


def _set_pending_language(
    context: ContextTypes.DEFAULT_TYPE, chat: Chat | None, language: str | None
) -> None:
    storage = _get_new_game_storage(context, chat)
    if language is None:
        storage["new_game_language"] = None
    else:
        storage["new_game_language"] = str(language)


def _clear_pending_language(context: ContextTypes.DEFAULT_TYPE, chat: Chat | None) -> None:
    storage = _get_new_game_storage(context, chat)
    storage.pop("new_game_language", None)


def _get_pending_admin_test(context: ContextTypes.DEFAULT_TYPE) -> int | None:
    chat_data = getattr(context, "chat_data", None)
    if not isinstance(chat_data, dict):
        return None
    pending = chat_data.get(PENDING_ADMIN_TEST_KEY)
    if pending is None:
        return None
    try:
        return int(pending)
    except (TypeError, ValueError):
        return None


def _set_pending_admin_test(
    context: ContextTypes.DEFAULT_TYPE, chat_id: int | None
) -> None:
    chat_data = getattr(context, "chat_data", None)
    if not isinstance(chat_data, dict):
        chat_data = {}
        setattr(context, "chat_data", chat_data)
    if chat_id is None:
        chat_data.pop(PENDING_ADMIN_TEST_KEY, None)
    else:
        chat_data[PENDING_ADMIN_TEST_KEY] = int(chat_id)


def _clear_pending_admin_test(context: ContextTypes.DEFAULT_TYPE) -> None:
    _set_pending_admin_test(context, None)


def _coord_key(row: int, col: int, component: int | None = None) -> str:
    base = f"{row},{col}"
    if component is None:
        return base
    return f"{component}:{base}"


CYRILLIC_SLOT_LETTER_MAP = str.maketrans({"А": "A", "Д": "D"})


def _normalise_slot_id(slot_id: str) -> str:
    """Normalise slot identifiers to a canonical ASCII form."""

    return slot_id.strip().upper().translate(CYRILLIC_SLOT_LETTER_MAP)


INLINE_ANSWER_PATTERN = re.compile(
    # Accept common dash-like separators (hyphen-minus, hyphen, non-breaking hyphen, en/em dash, figure dash, minus) and colon
    # or just whitespace between slot and answer. Allow slot identifiers consisting solely of digits.
    r"^\s*([^\W\d_]*[0-9]+(?:-[0-9]+)?)\s*(?:[-‐‑–—‒−:]\s*|\s+)(.+)$",
    flags=re.UNICODE,
)

COMPLETION_CALLBACK_PREFIX = "complete:"
SAME_TOPIC_CALLBACK_PREFIX = f"{COMPLETION_CALLBACK_PREFIX}repeat:"
NEW_PUZZLE_CALLBACK_PREFIX = f"{COMPLETION_CALLBACK_PREFIX}new:"
MENU_CALLBACK_PREFIX = f"{COMPLETION_CALLBACK_PREFIX}menu:"

ANSWER_INSTRUCTIONS_TEXT = (
    'Отвечайте в формате: "А1 - париж", "А1 париж" или просто "1 париж". '
    'Подсказку можно запросить сообщением "?A1" (или с другим слотом). '
    'Имейте в виду: подсказки уменьшают итоговый счёт.'
)

NEW_GAME_MENU_CALLBACK_PREFIX = "new_game_mode:"
NEW_GAME_MODE_SOLO = f"{NEW_GAME_MENU_CALLBACK_PREFIX}solo"
NEW_GAME_MODE_GROUP = f"{NEW_GAME_MENU_CALLBACK_PREFIX}group"

BUTTON_NEW_GAME_KEY = "button_new_game_flow"
BUTTON_STEP_KEY = "step"
BUTTON_LANGUAGE_KEY = "language"
BUTTON_STEP_LANGUAGE = "language"
BUTTON_STEP_THEME = "theme"
PENDING_ADMIN_TEST_KEY = "pending_admin_test"

GENERATION_NOTICE_KEY = "puzzle_generation_notice"
GENERATION_TOKEN_KEY = "puzzle_generation_token"

ADMIN_COMMAND_PATTERN = re.compile(r"(?i)^\s*adm key")
ADMIN_KEYS_ONLY_PATTERN = re.compile(r"(?i)^\s*adm keys\s*$")
ADMIN_SINGLE_KEY_PATTERN = re.compile(r"(?i)^\s*adm key\s+(.+)$")

GROUP_CHAT_TYPES = {ChatType.GROUP, ChatType.SUPERGROUP}

LOBBY_INVITE_CALLBACK_PREFIX = "lobby_invite:"
LOBBY_LINK_CALLBACK_PREFIX = "lobby_link:"
LOBBY_START_CALLBACK_PREFIX = "lobby:start:"
LOBBY_WAIT_CALLBACK_PREFIX = "lobby_wait:"

LOBBY_INVITE_BUTTON_TEXT = "Пригласить из контактов"
LOBBY_LINK_BUTTON_TEXT = "Создать ссылку"
LOBBY_SHARE_CONTACT_BUTTON_TEXT = "Поделиться контактом"
LOBBY_START_BUTTON_TEXT = "Старт"
LOBBY_INVITE_INSTRUCTION = (
    "Пригласите друзей в игру: используйте кнопки ниже, чтобы выбрать контакт "
    "или создать ссылку."
)
LOBBY_WAIT_FOR_HOST_NOTE = "Дождитесь пока инициатор запустит игру... ☕️"

LOBBY_CONTROL_CAPTIONS = {
    LOBBY_INVITE_BUTTON_TEXT,
    LOBBY_LINK_BUTTON_TEXT,
    LOBBY_SHARE_CONTACT_BUTTON_TEXT,
    LOBBY_START_BUTTON_TEXT,
}

MAX_LOBBY_PLAYERS = 6

JOIN_CODE_ALPHABET = "ABCDEFGHJKLMNPQRSTUVWXYZ23456789"
JOIN_CODE_LENGTH = 6


def _parse_inline_answer(text: str | None) -> Optional[tuple[str, str]]:
    if not text:
        logger.info("Inline answer parsing skipped: no text provided")
        return None
    match = INLINE_ANSWER_PATTERN.match(text)
    if not match:
        logger.info(
            "Inline answer parsing skipped: pattern did not match",
            extra={"text": text},
        )
        return None
    slot_id, answer = match.groups()
    cleaned_answer = answer.strip()
    if not cleaned_answer:
        logger.warning(
            "Inline answer parsing skipped: answer part empty after stripping",
            extra={"text": text},
        )
        return None
    return _normalise_slot_id(slot_id), cleaned_answer


def _resolve_slot(puzzle: Puzzle | CompositePuzzle, slot_id: str) -> tuple[Optional[SlotRef], Optional[str]]:
    """Return slot reference for the provided identifier with ambiguity notice."""

    base_id, component_index = parse_slot_public_id(slot_id)
    if isinstance(puzzle, CompositePuzzle):
        if component_index is None:
            matches = [
                ref
                for ref in iter_slot_refs(puzzle)
                if ref.slot.slot_id.upper() == base_id
            ]
            if len(matches) > 1:
                options = ", ".join(ref.public_id for ref in matches)
                return None, f"Уточните компоненту: {options}"
            if matches:
                return matches[0], None
            return None, None
        return find_slot_ref(puzzle, slot_id), None
    # single puzzle
    return find_slot_ref(puzzle, slot_id), None


def _canonical_answer(word: str, language: str) -> str:
    transformed = (word or "").strip().upper()
    if language.lower() == "ru":
        transformed = transformed.replace("Ё", "Е")
    return transformed


def _canonical_letter_set(word: str, language: str) -> set[str]:
    """Return a canonicalised set of letters used for intersection checks."""

    return {char for char in _canonical_answer(word, language) if char.isalpha()}


def _ensure_hint_set(game_state: GameState) -> set[str]:
    if game_state.hinted_cells is None:
        game_state.hinted_cells = set()
    return game_state.hinted_cells


def _resolve_player_id(game_state: GameState, user_id: int | None = None) -> int | None:
    if user_id is not None:
        return user_id
    if game_state.host_id is not None:
        return game_state.host_id
    return game_state.chat_id


def _record_score(game_state: GameState, delta: int, user_id: int | None = None) -> None:
    if not delta:
        return
    player_id = _resolve_player_id(game_state, user_id)
    if player_id is None:
        return
    game_state.scoreboard[player_id] = game_state.scoreboard.get(player_id, 0) + delta


def _record_hint_usage(
    game_state: GameState, slot_identifier: str, user_id: int | None = None
) -> None:
    player_id = _resolve_player_id(game_state, user_id)
    slot_key = _normalise_slot_id(slot_identifier)
    usage = game_state.hints_used.setdefault(slot_key, {})
    if player_id is None:
        player_id = 0
    usage[player_id] = usage.get(player_id, 0) + 1


def _register_player_chat(
    user_id: int,
    chat_id: int | None,
    context: ContextTypes.DEFAULT_TYPE | None = None,
) -> None:
    if chat_id is None:
        return
    state.player_chats[user_id] = chat_id
    updated_games: list[GameState] = []
    for game_state in list(state.active_games.values()):
        if game_state.mode != "turn_based":
            continue
        player = game_state.players.get(user_id)
        if player is None:
            continue
        if player.dm_chat_id == chat_id:
            continue
        player.dm_chat_id = chat_id
        updated_games.append(game_state)
    for game_state in updated_games:
        _store_state(game_state)
        if context is not None and game_state.generation_in_progress:
            coroutine = _ensure_generation_notice_for_chat(
                context,
                game_state,
                chat_id,
            )
            application = getattr(context, "application", None)
            if application is not None:
                application.create_task(coroutine)
            else:
                asyncio.create_task(coroutine)


def _clear_pending_join_for(user_id: int) -> None:
    state.pending_join_replies.pop(user_id, None)


def _lookup_player_chat(user_id: int) -> int | None:
    return state.player_chats.get(user_id)


def _iter_player_dm_chats(game_state: GameState) -> list[tuple[int | None, int]]:
    """Return unique player DM chats associated with a game state."""

    chats: list[tuple[int | None, int]] = []
    seen: set[int] = set()
    for player in game_state.players.values():
        if player.dm_chat_id is None:
            continue
        if player.dm_chat_id in seen:
            continue
        seen.add(player.dm_chat_id)
        chats.append((player.user_id, player.dm_chat_id))
    include_group_chat = False
    host_id = game_state.host_id
    if host_id is not None:
        host_player = game_state.players.get(host_id)
        if host_player is None or host_player.dm_chat_id is None:
            include_group_chat = True
    if not chats:
        include_group_chat = True
    if include_group_chat and game_state.chat_id not in seen:
        seen.add(game_state.chat_id)
        chats.append((None, game_state.chat_id))
    return chats


def _is_private_multiplayer(game_state: GameState) -> bool:
    """Return True if the game is a multiplayer room hosted in a private chat."""

    return game_state.mode != "single" and game_state.chat_id > 0


def _get_chat_data_for_chat(
    context: ContextTypes.DEFAULT_TYPE, chat_id: int | None
) -> dict:
    """Return chat_data mapping for the provided chat id, creating if needed."""

    if chat_id is None:
        chat_id = 0
    application = getattr(context, "application", None)
    container = getattr(application, "chat_data", None)
    if isinstance(container, MutableMapping):
        store = container.get(chat_id)
        if not isinstance(store, dict):
            store = {}
            container[chat_id] = store
        return store
    chat_data = getattr(context, "chat_data", None)
    if isinstance(chat_data, dict):
        return chat_data
    fresh: dict = {}
    if hasattr(context, "chat_data"):
        setattr(context, "chat_data", fresh)
    return fresh


async def _send_game_message(
    context: ContextTypes.DEFAULT_TYPE,
    game_state: GameState,
    text: str,
    *,
    parse_mode: str | None = None,
    reply_markup: InlineKeyboardMarkup | ReplyKeyboardMarkup | ReplyKeyboardRemove | None = None,
    disable_notification: bool | None = None,
    exclude_chat_ids: Iterable[int] | None = None,
) -> None:
    """Send a notification to relevant chats for the game."""

    if _is_private_multiplayer(game_state):
        await _broadcast_to_players(
            context,
            game_state,
            text,
            parse_mode=parse_mode,
            reply_markup=reply_markup,
            disable_notification=disable_notification,
            exclude_chat_ids=exclude_chat_ids,
        )
        return
    await context.bot.send_message(
        chat_id=game_state.chat_id,
        text=text,
        parse_mode=parse_mode,
        reply_markup=reply_markup,
        disable_notification=disable_notification,
        **_thread_kwargs(game_state),
    )


async def _send_generation_notice_to_game(
    context: ContextTypes.DEFAULT_TYPE,
    game_state: GameState,
    text: str,
    *,
    message: Message | None = None,
) -> None:
    """Broadcast a generation notice to all relevant chats for the game."""

    if _is_private_multiplayer(game_state):
        for _, chat_id in _iter_player_dm_chats(game_state):
            chat_data = _get_chat_data_for_chat(context, chat_id)
            use_message = None
            if message is not None:
                message_chat = getattr(message, "chat", None)
                message_chat_id = getattr(message_chat, "id", None)
                if message_chat_id == chat_id or (
                    message_chat is None and chat_id == game_state.chat_id
                ):
                    use_message = message
            await _send_generation_notice(
                context,
                chat_id,
                text,
                message=use_message,
                chat_data=chat_data,
            )
        return
    chat_data = _get_chat_data_for_chat(context, game_state.chat_id)
    await _send_generation_notice(
        context,
        game_state.chat_id,
        text,
        message=message,
        chat_data=chat_data,
    )


def _resolve_generation_notice_reason(
    context: ContextTypes.DEFAULT_TYPE,
    game_state: GameState,
    *,
    exclude_chat_id: int | None = None,
) -> str | None:
    """Return the base text of an active generation notice for the game."""

    for _, chat_id in _iter_player_dm_chats(game_state):
        if chat_id == exclude_chat_id:
            continue
        chat_data = _get_chat_data_for_chat(context, chat_id)
        notice = chat_data.get(GENERATION_NOTICE_KEY)
        if isinstance(notice, dict) and notice.get("active"):
            reason = notice.get("reason")
            if isinstance(reason, str) and reason.strip():
                return reason
            text = notice.get("text")
            if isinstance(text, str) and text.strip():
                return text
    return None


async def _ensure_generation_notice_for_chat(
    context: ContextTypes.DEFAULT_TYPE,
    game_state: GameState,
    chat_id: int | None,
) -> None:
    """Ensure a player chat receives generation progress notifications."""

    if chat_id is None or not game_state.generation_in_progress:
        return
    chat_data = _get_chat_data_for_chat(context, chat_id)
    existing_notice = chat_data.get(GENERATION_NOTICE_KEY)
    if isinstance(existing_notice, dict) and existing_notice.get("active"):
        return
    base_text = _resolve_generation_notice_reason(
        context, game_state, exclude_chat_id=chat_id
    )
    if not base_text:
        base_text = "Готовим кроссворд, это может занять немного времени..."
    await _send_generation_notice(
        context,
        chat_id,
        base_text,
    )


def _clear_generation_notice_for_game(
    context: ContextTypes.DEFAULT_TYPE, game_state: GameState
) -> None:
    """Clear generation notices for every chat tied to the game."""

    if _is_private_multiplayer(game_state):
        for _, chat_id in _iter_player_dm_chats(game_state):
            chat_data = _get_chat_data_for_chat(context, chat_id)
            _clear_generation_notice(context, chat_id, chat_data=chat_data)
        return
    _clear_generation_notice(
        context,
        game_state.chat_id,
        chat_data=_get_chat_data_for_chat(context, game_state.chat_id),
    )


def _update_dm_mappings(game_state: GameState) -> None:
    """Synchronise in-memory DM chat mappings for the given game."""

    active_chats = {
        player.dm_chat_id
        for player in game_state.players.values()
        if player.dm_chat_id is not None
    }
    for chat_id, mapped_game in list(state.dm_chat_to_game.items()):
        if mapped_game == game_state.game_id and chat_id not in active_chats:
            state.dm_chat_to_game.pop(chat_id, None)
    for player in game_state.players.values():
        if player.dm_chat_id is None:
            continue
        state.dm_chat_to_game[player.dm_chat_id] = game_state.game_id
        state.player_chats[player.user_id] = player.dm_chat_id


def _select_preferred_restored_states(
    restored_games: Mapping[str, GameState]
) -> tuple[dict[int, GameState], list[GameState]]:
    """Select a single restored state per chat, preferring multiplayer lobbies."""

    states_by_chat: dict[int, list[GameState]] = {}
    for game_state in restored_games.values():
        states_by_chat.setdefault(game_state.chat_id, []).append(game_state)

    preferred_by_chat: dict[int, GameState] = {}
    helper_states: list[GameState] = []
    for chat_id, candidates in states_by_chat.items():
        candidates_sorted = sorted(
            candidates,
            key=lambda game: getattr(game, "last_update", 0.0),
            reverse=True,
        )
        preferred = next(
            (game for game in candidates_sorted if game.mode != "single"),
            candidates_sorted[0],
        )
        preferred_by_chat[chat_id] = preferred
        if any(game.mode != "single" for game in candidates_sorted):
            for candidate in candidates_sorted:
                if candidate is preferred:
                    continue
                if candidate.mode == "single":
                    helper_states.append(candidate)

    return preferred_by_chat, helper_states


@dataclass(slots=True)
class BroadcastResult:
    successful_chats: set[int]
    message_ids: dict[int, int] | None = None

    def __bool__(self) -> bool:  # pragma: no cover - convenience helper
        return bool(self.successful_chats)


async def _broadcast_to_players(
    context: ContextTypes.DEFAULT_TYPE,
    game_state: GameState,
    text: str,
    *,
    parse_mode: str | None = None,
    reply_markup: InlineKeyboardMarkup | ReplyKeyboardMarkup | ReplyKeyboardRemove | None = None,
    reply_markup_for: Iterable[int] | None = None,
    exclude_chat_ids: Iterable[int] | None = None,
    disable_notification: bool | None = None,
    collect_message_ids: bool = False,
    text_for: Mapping[int, str] | None = None,
) -> BroadcastResult:
    """Send a text message to every player participating in the game."""

    allowed_markup_users = (
        set(reply_markup_for)
        if reply_markup_for is not None
        else None
    )
    text_overrides = dict(text_for) if text_for is not None else {}
    excluded = set(exclude_chat_ids or [])
    collected: dict[int, int] | None = {} if collect_message_ids else None
    successful: set[int] = set()
    for user_id, chat_id in _iter_player_dm_chats(game_state):
        if chat_id in excluded:
            continue
        markup = reply_markup
        if allowed_markup_users is not None and user_id not in allowed_markup_users:
            markup = None
        payload_text = text_overrides.get(user_id, text)
        kwargs = {}
        if chat_id == game_state.chat_id:
            kwargs.update(_thread_kwargs(game_state))
        try:
            sent = await context.bot.send_message(
                chat_id=chat_id,
                text=payload_text,
                parse_mode=parse_mode,
                reply_markup=markup,
                disable_notification=disable_notification,
                **kwargs,
            )
            successful.add(chat_id)
            if collected is not None and hasattr(sent, "message_id"):
                collected[chat_id] = sent.message_id
        except Exception:  # noqa: BLE001
            logger.exception(
                "Failed to broadcast message for game %s to chat %s",
                game_state.game_id,
                chat_id,
            )
    return BroadcastResult(
        successful_chats=successful,
        message_ids=collected if collected is not None else None,
    )


async def _broadcast_photo_to_players(
    context: ContextTypes.DEFAULT_TYPE,
    game_state: GameState,
    photo_bytes: bytes,
    *,
    caption: str | None = None,
    parse_mode: str | None = None,
    exclude_chat_ids: Iterable[int] | None = None,
) -> None:
    """Send a rendered puzzle image to all players except specified chats."""

    excluded = set(exclude_chat_ids or [])
    for _, chat_id in _iter_player_dm_chats(game_state):
        if chat_id in excluded:
            continue
        try:
            await context.bot.send_photo(
                chat_id=chat_id,
                photo=photo_bytes,
                caption=caption,
                parse_mode=parse_mode,
            )
        except Exception:  # noqa: BLE001
            logger.exception(
                "Failed to broadcast puzzle image for game %s to chat %s",
                game_state.game_id,
                chat_id,
            )


async def _mirror_primary_chat_if_needed(
    context: ContextTypes.DEFAULT_TYPE,
    game_state: GameState,
    *,
    source_chat_id: int | None,
    broadcast_result: BroadcastResult | None,
    text: str | None = None,
    photo_bytes: bytes | None = None,
    caption: str | None = None,
    parse_mode: str | None = None,
) -> None:
    """Ensure the primary chat receives an update when direct delivery fails."""

    if source_chat_id == game_state.chat_id:
        return

    need_primary = False
    successful_chats: set[int] = set()
    if broadcast_result is None:
        need_primary = True
    else:
        successful_chats = broadcast_result.successful_chats
        if not successful_chats or game_state.chat_id not in successful_chats:
            need_primary = True

    if not need_primary:
        return

    thread_kwargs = _thread_kwargs(game_state)
    if text:
        try:
            await context.bot.send_message(
                chat_id=game_state.chat_id,
                text=text,
                parse_mode=parse_mode,
                **thread_kwargs,
            )
        except Exception:  # noqa: BLE001
            logger.exception(
                "Failed to mirror text update to primary chat for game %s",
                game_state.game_id,
            )

    if photo_bytes is None:
        return

    try:
        await context.bot.send_photo(
            chat_id=game_state.chat_id,
            photo=photo_bytes,
            caption=caption or text,
            parse_mode=parse_mode,
            **thread_kwargs,
        )
    except Exception:  # noqa: BLE001
        logger.exception(
            "Failed to mirror photo update to primary chat for game %s",
            game_state.game_id,
        )


def _remember_job(job: Job | None) -> None:
    if job is None:
        return
    state.scheduled_jobs[job.name] = job


def _cancel_job(job_name: str | None) -> None:
    if not job_name:
        return
    job = state.scheduled_jobs.pop(job_name, None)
    if job is not None:
        job.schedule_removal()


def _current_player_id(game_state: GameState) -> int | None:
    if not game_state.turn_order:
        return None
    if not game_state.players:
        return None
    if game_state.turn_index >= len(game_state.turn_order):
        game_state.turn_index = 0
    return game_state.turn_order[game_state.turn_index]


def _current_player(game_state: GameState) -> Player | None:
    player_id = _current_player_id(game_state)
    if player_id is None:
        return None
    return game_state.players.get(player_id)


def _resolve_player_from_chat(
    game_state: GameState, chat: Chat | None, message: Message | None
) -> int | None:
    if message and getattr(message, "from_user", None):
        user = message.from_user  # type: ignore[assignment]
        if user and user.id in game_state.players:
            return user.id
    if chat and chat.type == ChatType.PRIVATE:
        for player in game_state.players.values():
            if player.dm_chat_id == chat.id:
                return player.user_id
    return None


def _count_hints_for_player(game_state: GameState, player_id: int) -> int:
    total = 0
    for usage in game_state.hints_used.values():
        total += usage.get(player_id, 0)
    return total


def _total_hint_usage(game_state: GameState) -> int:
    """Return the total number of hints used across all players."""

    total = 0
    for usage in game_state.hints_used.values():
        total += sum(usage.values())
    return total


def _cancel_turn_timers(game_state: GameState) -> None:
    _cancel_job(game_state.turn_timer_job_id)
    _cancel_job(game_state.turn_warn_job_id)
    game_state.turn_timer_job_id = None
    game_state.turn_warn_job_id = None


def _cancel_game_timers(game_state: GameState) -> None:
    _cancel_job(game_state.game_timer_job_id)
    _cancel_job(game_state.game_warn_job_id)
    game_state.game_timer_job_id = None
    game_state.game_warn_job_id = None


def _cancel_dummy_job(game_state: GameState) -> None:
    _cancel_job(game_state.dummy_job_id)
    game_state.dummy_job_id = None
    game_state.dummy_turn_started_at = None
    game_state.dummy_planned_delay = 0.0


def _schedule_game_timers(
    context: ContextTypes.DEFAULT_TYPE, game_state: GameState
) -> None:
    job_queue = context.job_queue if context is not None else None
    if job_queue is None:
        return
    _cancel_game_timers(game_state)
    if GAME_TIME_LIMIT_SECONDS <= 0:
        return
    data = {"game_id": game_state.game_id}
    if GAME_TIME_LIMIT_SECONDS > GAME_WARNING_SECONDS > 0:
        warn_name = f"game-warn-{game_state.game_id}"
        warn_job = job_queue.run_once(
            _game_warning_job,
            GAME_TIME_LIMIT_SECONDS - GAME_WARNING_SECONDS,
            chat_id=game_state.chat_id,
            name=warn_name,
            data=data,
        )
        _remember_job(warn_job)
        game_state.game_warn_job_id = warn_name
    timeout_name = f"game-timeout-{game_state.game_id}"
    timeout_job = job_queue.run_once(
        _game_timeout_job,
        GAME_TIME_LIMIT_SECONDS,
        chat_id=game_state.chat_id,
        name=timeout_name,
        data=data,
    )
    _remember_job(timeout_job)
    game_state.game_timer_job_id = timeout_name


def _schedule_turn_timers(
    context: ContextTypes.DEFAULT_TYPE, game_state: GameState
) -> None:
    job_queue = context.job_queue if context is not None else None
    if job_queue is None:
        return
    _cancel_turn_timers(game_state)
    current_player = _current_player(game_state)
    if current_player is None:
        return
    data = {"game_id": game_state.game_id, "player_id": current_player.user_id}
    if TURN_TIME_LIMIT_SECONDS > TURN_WARNING_SECONDS > 0:
        warn_name = f"turn-warn-{game_state.game_id}"
        warn_job = job_queue.run_once(
            _turn_warning_job,
            TURN_TIME_LIMIT_SECONDS - TURN_WARNING_SECONDS,
            chat_id=game_state.chat_id,
            name=warn_name,
            data=data,
        )
        _remember_job(warn_job)
        game_state.turn_warn_job_id = warn_name
    timeout_name = f"turn-timeout-{game_state.game_id}"
    timeout_job = job_queue.run_once(
        _turn_timeout_job,
        TURN_TIME_LIMIT_SECONDS,
        chat_id=game_state.chat_id,
        name=timeout_name,
        data=data,
    )
    _remember_job(timeout_job)
    game_state.turn_timer_job_id = timeout_name


def _schedule_dummy_turn(
    context: ContextTypes.DEFAULT_TYPE,
    game_state: GameState,
    puzzle: Puzzle | CompositePuzzle,
) -> None:
    job_queue = context.job_queue if context is not None else None
    if job_queue is None or not game_state.test_mode:
        _cancel_dummy_job(game_state)
        return
    player = _current_player(game_state)
    if (
        player is None
        or player.user_id != game_state.dummy_user_id
        or not player.is_bot
        or not _iter_available_slots(puzzle, game_state)
    ):
        _cancel_dummy_job(game_state)
        return
    _cancel_dummy_job(game_state)
    delay = max(MIN_DUMMY_DELAY, random.uniform(*DUMMY_DELAY_RANGE))
    job_name = f"dummy-turn-{game_state.game_id}"
    data = {"game_id": game_state.game_id, "planned_delay": delay}
    job = job_queue.run_once(
        _dummy_turn_job,
        delay,
        chat_id=game_state.chat_id,
        name=job_name,
        data=data,
    )
    _remember_job(job)
    game_state.dummy_job_id = job_name
    game_state.dummy_turn_started_at = time.time()
    game_state.dummy_planned_delay = delay
    logger.debug(
        "Scheduled dummy response in %.2f seconds for game %s", delay, game_state.game_id
    )


def _alphabet_for_language(language: str | None) -> str:
    if not language:
        return string.ascii_uppercase
    normalised = language.lower()
    if normalised == "ru":
        return "АБВГДЕЁЖЗИЙКЛМНОПРСТУФХЦЧШЩЪЫЬЭЮЯ"
    if normalised == "it":
        return "AÁÀBCDEÈÉFGHIÌÍJKLMNOÒÓPQRSTUÙÚVWXYZ"
    if normalised == "es":
        return "AÁBCDEÉFGHIÍJKLMNÑOÓPQRSTUÚÜVWXYZ"
    return string.ascii_uppercase


def _generate_dummy_incorrect_answer(
    slot_ref: SlotRef, language: str | None
) -> str:
    answer = slot_ref.slot.answer or ""
    if not answer:
        alphabet = _alphabet_for_language(language)
        return "".join(random.choice(alphabet) for _ in range(slot_ref.slot.length))
    letters = list(answer)
    index = random.randrange(len(letters))
    alphabet = _alphabet_for_language(language)
    current_letter = letters[index]
    candidates = [
        ch for ch in alphabet if ch.upper() != current_letter.upper()
    ]
    if not candidates:
        candidates = list(alphabet) or [current_letter or "X"]
    replacement = random.choice(candidates)
    if current_letter.islower():
        replacement = replacement.lower()
    letters[index] = replacement
    candidate_word = "".join(letters)
    if candidate_word.upper() == (answer or "").upper():
        letters[index] = replacement.lower() if replacement.isupper() else replacement.upper()
        candidate_word = "".join(letters)
    return candidate_word


def _select_dummy_slot(
    game_state: GameState, puzzle: Puzzle | CompositePuzzle
) -> SlotRef | None:
    candidates: list[tuple[int, int, int, str, SlotRef]] = []
    for ref in _iter_available_slots(puzzle, game_state):
        revealed = 0
        for row, col in ref.slot.coordinates():
            key = _coord_key(row, col, ref.component_index)
            if key in game_state.filled_cells:
                revealed += 1
        candidates.append(
            (
                revealed,
                ref.slot.length,
                ref.slot.number,
                f"{ref.slot.direction.value}:{ref.public_id}",
                ref,
            )
        )
    if not candidates:
        return None
    min_revealed = min(entry[0] for entry in candidates)
    filtered = [entry for entry in candidates if entry[0] == min_revealed]
    if game_state.dummy_failures > game_state.dummy_successes:
        filtered.sort(key=lambda entry: (entry[1], entry[2], entry[3]))
    else:
        filtered.sort(key=lambda entry: (entry[0], entry[1], entry[2], entry[3]))
    return filtered[0][4]


async def _dummy_turn_job(context: CallbackContext) -> None:
    job = context.job
    if job is None:
        return
    state.scheduled_jobs.pop(job.name, None)
    data = job.data or {}
    game_id = data.get("game_id")
    planned_delay = float(data.get("planned_delay", 0.0) or 0.0)
    if not game_id:
        return
    game_state = _load_state_by_game_id(game_id)
    if (
        not game_state
        or game_state.status != "running"
        or not game_state.test_mode
        or game_state.dummy_user_id is None
    ):
        return
    if game_state.dummy_job_id == job.name:
        game_state.dummy_job_id = None
    puzzle = _load_puzzle_for_state(game_state)
    if puzzle is None:
        return
    current_player = _current_player(game_state)
    if (
        current_player is None
        or current_player.user_id != game_state.dummy_user_id
        or not current_player.is_bot
    ):
        return
    slot_ref = _select_dummy_slot(game_state, puzzle)
    if slot_ref is None:
        await _finish_game(
            context,
            game_state,
            reason="Все слова разгаданы. Тест завершён.",
        )
        return
    normalised_slot = _normalise_slot_id(slot_ref.public_id)
    dummy_player = game_state.players.get(game_state.dummy_user_id)
    info_prefix = (
        f"🤖 {DUMMY_NAME}"
        if dummy_player is None or not dummy_player.name
        else f"🤖 {dummy_player.name}"
    )
    clue = slot_ref.slot.clue or "(без подсказки)"
    game_state.active_slot_id = normalised_slot
    game_state.last_update = time.time()
    _store_state(game_state)
    async def _broadcast_with_primary(text: str) -> None:
        need_primary = False
        successful_chats: set[int] = set()
        try:
            broadcast = await _broadcast_to_players(context, game_state, text)
            successful_chats = broadcast.successful_chats
            if not successful_chats:
                need_primary = True
        except Exception:  # noqa: BLE001
            logger.exception(
                "Failed to deliver dummy message via direct chats for game %s",
                game_state.game_id,
            )
            need_primary = True
        if not need_primary and game_state.chat_id not in successful_chats:
            need_primary = True
        if not need_primary:
            return
        try:
            await context.bot.send_message(
                chat_id=game_state.chat_id,
                text=text,
                **_thread_kwargs(game_state),
            )
        except Exception:  # noqa: BLE001
            logger.exception(
                "Failed to mirror message to primary chat for game %s",
                game_state.game_id,
            )

    selection_text = (
        f"{info_prefix} отвечает на {slot_ref.public_id}: {clue}"
    )
    await _broadcast_with_primary(selection_text)
    actual_delay = 0.0
    if game_state.dummy_turn_started_at is not None:
        actual_delay = max(0.0, time.time() - game_state.dummy_turn_started_at)
    else:
        actual_delay = max(planned_delay, 0.0)
    attempt_success = random.random() <= DUMMY_ACCURACY
    attempt_answer = (
        slot_ref.slot.answer
        if attempt_success
        else _generate_dummy_incorrect_answer(slot_ref, puzzle.language)
    )
    game_state.dummy_turns += 1
    game_state.dummy_total_delay += actual_delay
    game_state.dummy_turn_started_at = None
    game_state.dummy_planned_delay = 0.0
    attempt_display = _canonical_answer(attempt_answer, puzzle.language or "")
    log_result = "success" if attempt_success else "fail"
    points = SCORE_PER_WORD if attempt_success else 0
    with logging_context(chat_id=game_state.chat_id, puzzle_id=game_state.puzzle_id):
        logger.info(
            "Dummy turn: slot=%s delay=%.2fs result=%s points=%s",
            normalised_slot,
            actual_delay,
            log_result,
            points,
        )
    game_state.last_update = time.time()
    if attempt_success:
        game_state.dummy_successes += 1
        game_state.score += SCORE_PER_WORD
        _record_score(game_state, SCORE_PER_WORD, user_id=game_state.dummy_user_id)
        if dummy_player:
            dummy_player.answers_ok += 1
        _cancel_turn_timers(game_state)
        game_state.active_slot_id = normalised_slot
        _apply_answer_to_state(game_state, slot_ref, attempt_answer)
        game_state.active_slot_id = None
        _store_state(game_state)
        success_caption = (
            f"Верно! {info_prefix} - {slot_ref.public_id}: {attempt_display}"
        )
        if SCORE_PER_WORD:
            success_caption += f" (+{SCORE_PER_WORD} очков)"
        _, scoreboard_text = _format_scoreboard_summary(game_state)
        if scoreboard_text:
            success_caption = f"{success_caption}\n{scoreboard_text}"
        try:
            image_path = render_puzzle(puzzle, game_state)
            with open(image_path, "rb") as photo:
                photo_bytes = photo.read()
            await _broadcast_photo_to_players(
                context,
                game_state,
                photo_bytes,
                caption=success_caption,
                exclude_chat_ids={game_state.chat_id},
            )
            try:
                await context.bot.send_photo(
                    chat_id=game_state.chat_id,
                    photo=photo_bytes,
                    caption=success_caption,
                    **_thread_kwargs(game_state),
                )
            except Exception:  # noqa: BLE001
                logger.exception(
                    "Failed to send puzzle image to primary chat for game %s",
                    game_state.game_id,
                )
                await _broadcast_with_primary(success_caption)
        except Exception:  # noqa: BLE001
            logger.exception(
                "Failed to render updated grid after dummy correct answer"
            )
            await _broadcast_with_primary(success_caption)
        if _all_slots_solved(puzzle, game_state):
            await _finish_game(
                context,
                game_state,
                reason="Все слова разгаданы. Тест завершён.",
            )
            return
        _advance_turn(game_state)
        _store_state(game_state)
        await _announce_turn(
            context,
            game_state,
            puzzle,
            broadcast_board=False,
        )
        return

    # Failure branch
    game_state.dummy_failures += 1
    if dummy_player:
        dummy_player.answers_fail += 1
    _cancel_turn_timers(game_state)
    failure_text = (
        f"{info_prefix} ошибся на {slot_ref.public_id}: {attempt_display}"
    )
    await _broadcast_with_primary(failure_text)
    _advance_turn(game_state)
    _store_state(game_state)
    await _announce_turn(context, game_state, puzzle)
def _advance_turn(game_state: GameState) -> int | None:
    if not game_state.turn_order:
        return None
    if game_state.turn_index >= len(game_state.turn_order):
        game_state.turn_index = 0
    game_state.turn_index = (game_state.turn_index + 1) % len(game_state.turn_order)
    game_state.active_slot_id = None
    game_state.last_update = time.time()
    return _current_player_id(game_state)


def _iter_available_slots(
    puzzle: Puzzle | CompositePuzzle, game_state: GameState
) -> list[SlotRef]:
    solved = {_normalise_slot_id(entry) for entry in game_state.solved_slots}
    slots: list[SlotRef] = []
    for ref in _sorted_slot_refs(puzzle):
        if not ref.slot.answer:
            continue
        if _normalise_slot_id(ref.public_id) in solved:
            continue
        slots.append(ref)
    return slots


async def _announce_turn(
    context: ContextTypes.DEFAULT_TYPE,
    game_state: GameState,
    puzzle: Puzzle | CompositePuzzle,
    *,
    prefix: str | None = None,
    send_clues: bool = True,
    broadcast_board: bool = True,
) -> None:
    player = _current_player(game_state)
    if player is None:
        return
    caption, turn_text = _compose_turn_announcements(
        game_state,
        player,
        prefix=prefix,
    )
<<<<<<< HEAD
    board_sent = False
    if broadcast_board:
        board_sent = await _broadcast_board_state(
            context,
            game_state,
            puzzle,
            caption=caption,
        )
    if not board_sent and fallback_text:
        try:
            broadcast = await _broadcast_to_players(
                context,
                game_state,
                fallback_text,
            )
        except Exception:  # noqa: BLE001
            logger.exception(
                "Failed to announce turn via direct chats for game %s",
                game_state.game_id,
            )
            broadcast = BroadcastResult(successful_chats=set())
        if (
            not broadcast.successful_chats
            or game_state.chat_id not in broadcast.successful_chats
        ):
            try:
                await context.bot.send_message(
                    chat_id=game_state.chat_id,
                    text=fallback_text,
                    **_thread_kwargs(game_state),
                )
            except Exception:  # noqa: BLE001
                logger.exception(
                    "Failed to announce turn in primary chat for game %s",
                    game_state.game_id,
                )
=======
    await _broadcast_board_state(
        context,
        game_state,
        puzzle,
        caption=caption,
    )
>>>>>>> bcc51db5
    if send_clues:
        await _broadcast_clues_message(context, game_state, puzzle)
    await _broadcast_turn_message(context, game_state, turn_text)
    _schedule_turn_timers(context, game_state)
    if game_state.test_mode:
        _schedule_dummy_turn(context, game_state, puzzle)
    game_state.last_update = time.time()
    _store_state(game_state)


async def _handle_turn_timeout(
    context: ContextTypes.DEFAULT_TYPE, game_state: GameState
) -> None:
    player = _current_player(game_state)
    puzzle = _load_puzzle_for_state(game_state)
    if puzzle is None:
        return
    dummy_timeout = (
        game_state.test_mode
        and player is not None
        and player.user_id == game_state.dummy_user_id
    )
    if dummy_timeout:
        elapsed = 0.0
        if game_state.dummy_turn_started_at is not None:
            elapsed = max(0.0, time.time() - game_state.dummy_turn_started_at)
        elif game_state.dummy_planned_delay:
            elapsed = max(0.0, game_state.dummy_planned_delay)
        game_state.dummy_turns += 1
        game_state.dummy_failures += 1
        game_state.dummy_total_delay += elapsed
        game_state.dummy_turn_started_at = None
        game_state.dummy_planned_delay = 0.0
        if player:
            player.answers_fail += 1
        with logging_context(chat_id=game_state.chat_id, puzzle_id=game_state.puzzle_id):
            logger.info(
                "Dummy timeout: slot=%s delay=%.2fs",
                game_state.active_slot_id or "-",
                elapsed,
            )
        _cancel_dummy_job(game_state)
    elif player:
        player.answers_fail += 1
    _cancel_turn_timers(game_state)
    message = "Ход пропущен по таймеру."
    if player:
        message = f"{player.name} не успел ответить. Ход переходит дальше."
    await _broadcast_to_players(context, game_state, message)
    _advance_turn(game_state)
    _store_state(game_state)
    await _announce_turn(context, game_state, puzzle)


def _format_leaderboard(game_state: GameState) -> str:
    entries: list[tuple[int, int, int, str, int]] = []
    seen: set[int] = set()
    for player_id, score in game_state.scoreboard.items():
        player = game_state.players.get(player_id)
        name = player.name if player else str(player_id)
        solved = player.answers_ok if player else 0
        hints = _count_hints_for_player(game_state, player_id)
        entries.append((score, solved, hints, name, player_id))
        seen.add(player_id)
    for player_id, player in game_state.players.items():
        if player_id in seen:
            continue
        hints = _count_hints_for_player(game_state, player_id)
        entries.append(
            (
                game_state.scoreboard.get(player_id, 0),
                player.answers_ok,
                hints,
                player.name,
                player_id,
            )
        )
    if not entries:
        return "<i>Нет результатов.</i>"
    entries.sort(key=lambda item: (-item[0], -item[1], item[2], item[3].lower()))
    lines = []
    for index, (score, solved, hints, name, _) in enumerate(entries, start=1):
        display_name = html.escape(name or f"Игрок {index}")
        lines.append(
            f"{index}. <b>{display_name}</b> — {score} очков • ✅ {solved} • 💡 {hints}"
        )
    return "\n".join(lines)


async def _finish_game(
    context: ContextTypes.DEFAULT_TYPE,
    game_state: GameState,
    *,
    reason: str | None = None,
) -> None:
    if game_state.status == "finished":
        return
    puzzle = _load_puzzle_for_state(game_state)
    if puzzle is None:
        return
    _cancel_turn_timers(game_state)
    _cancel_game_timers(game_state)
    _cancel_dummy_job(game_state)
    solved_before = {_normalise_slot_id(entry) for entry in game_state.solved_slots}
    total_slots = sum(1 for ref in iter_slot_refs(puzzle) if ref.slot.answer)
    solved_before_count = len(solved_before)
    revealed_now = _solve_remaining_slots(game_state, puzzle)
    unsolved_count = len(revealed_now)
    total_hints = _total_hint_usage(game_state)
    with logging_context(chat_id=game_state.chat_id, puzzle_id=game_state.puzzle_id):
        logger.info(
            "Game finished: solved=%s/%s unsolved=%s hints=%s",
            solved_before_count,
            total_slots,
            unsolved_count,
            total_hints,
        )
    game_state.status = "finished"
    game_state.active_slot_id = None
    game_state.last_update = time.time()
    summary = _format_leaderboard(game_state)
    language_text = html.escape((puzzle.language or "?").upper())
    theme_text = html.escape(puzzle.theme or "Без темы")
    lines = [
        "🏁 <b>Игра завершена!</b>",
        f"🧩 <b>Язык:</b> {language_text} • <b>Тема:</b> {theme_text}",
    ]
    if reason:
        lines.append(f"📝 {html.escape(reason)}")
    lines.append("")
    lines.append("📊 <b>Статистика</b>")
    lines.append(f"• Слов разгадано: <b>{solved_before_count}</b> из {total_slots}")
    lines.append(f"• Осталось без ответа: <b>{unsolved_count}</b>")
    lines.append(f"• Подсказок использовано: <b>{total_hints}</b>")
    lines.append("")
    lines.append("🏆 <b>Лидерборд</b>")
    lines.append(summary)
    dummy_summary: str | None = None
    if game_state.test_mode:
        turns = game_state.dummy_turns
        successes = game_state.dummy_successes
        failures = game_state.dummy_failures
        accuracy = (successes / turns * 100) if turns else 0.0
        average_delay = (game_state.dummy_total_delay / turns) if turns else 0.0
        dummy_summary = (
            "🤖 Статистика дамми — "
            f"ходов: {turns}, верных: {successes}, ошибок: {failures}, "
            f"точность: {accuracy:.0f}%, средняя задержка: {average_delay:.1f} с."
        )
        with logging_context(chat_id=game_state.chat_id, puzzle_id=game_state.puzzle_id):
            logger.info(
                "Dummy summary: turns=%s successes=%s failures=%s accuracy=%.1f%% avg_delay=%.2fs",
                turns,
                successes,
                failures,
                accuracy,
                average_delay,
            )
    if revealed_now:
        lines.append("")
        lines.append("🔐 <b>Неразгаданные ответы</b>")
        for slot_id, answer in revealed_now:
            lines.append(
                f"<code>{html.escape(slot_id)}</code> — <b>{html.escape(answer)}</b>"
            )
    if dummy_summary:
        lines.append("")
        lines.append(f"<i>{html.escape(dummy_summary)}</i>")
    lines.append("")
    lines.append(
        "Спасибо за игру! Выберите, что делать дальше — кнопки ниже помогут продолжить."
    )
    text = "\n".join(lines)
    keyboard = _build_completion_keyboard(puzzle)
    broadcast = await _broadcast_to_players(
        context,
        game_state,
        text,
        parse_mode=constants.ParseMode.HTML,
        reply_markup=keyboard,
    )
    if game_state.chat_id not in broadcast.successful_chats:
        try:
            await context.bot.send_message(
                chat_id=game_state.chat_id,
                text=text,
                parse_mode=constants.ParseMode.HTML,
                reply_markup=keyboard,
                **_thread_kwargs(game_state),
            )
        except Exception:  # noqa: BLE001
            logger.exception(
                "Failed to deliver completion summary to primary chat for game %s",
                game_state.game_id,
            )
    _store_state(game_state)


async def _finish_single_game(
    context: ContextTypes.DEFAULT_TYPE,
    message: Message,
    game_state: GameState,
    *,
    reason: str | None = None,
) -> None:
    chat = message.chat
    chat_id = chat.id if chat else game_state.chat_id
    puzzle = _load_puzzle_for_state(game_state)
    if puzzle is None:
        _cancel_reminder(context)
        set_chat_mode(context, MODE_IDLE)
        await message.reply_text("Кроссворд не найден. Запустите /new.")
        _cleanup_game_state(game_state)
        return

    solved_before = {_normalise_slot_id(entry) for entry in game_state.solved_slots}
    total_slots = sum(1 for ref in iter_slot_refs(puzzle) if ref.slot.answer)
    solved_before_count = len(solved_before)
    revealed_now = _solve_remaining_slots(game_state, puzzle)
    unsolved_count = len(revealed_now)
    total_hints = _total_hint_usage(game_state)
    player_id = _resolve_player_id(game_state)
    score_value = (
        game_state.scoreboard.get(player_id, game_state.score)
        if player_id is not None
        else game_state.score
    )
    language_text = html.escape((puzzle.language or "?").upper())
    theme_text = html.escape(puzzle.theme or "Без темы")
    reason_line = (
        f"<i>{html.escape(reason)}</i>"
        if reason
        else "<i>Игра завершена по вашей команде.</i>"
    )

    with logging_context(chat_id=game_state.chat_id, puzzle_id=game_state.puzzle_id):
        logger.info(
            "Single game finished: solved=%s/%s unsolved=%s hints=%s",
            solved_before_count,
            total_slots,
            unsolved_count,
            total_hints,
        )

    lines = [
        "🏁 <b>Игра завершена.</b>",
        f"🧩 <b>Язык:</b> {language_text} • <b>Тема:</b> {theme_text}",
        reason_line,
        "",
        "📊 <b>Ваш результат</b>",
        f"• Очки: <b>{score_value}</b>",
        f"• Слов разгадано: <b>{solved_before_count}</b> из {total_slots}",
        f"• Осталось без ответа: <b>{unsolved_count}</b>",
        f"• Подсказок использовано: <b>{total_hints}</b>",
    ]
    if revealed_now:
        lines.append("")
        lines.append("🔐 <b>Неразгаданные ответы</b>")
        for slot_id, answer in revealed_now:
            lines.append(
                f"<code>{html.escape(slot_id)}</code> — <b>{html.escape(answer)}</b>"
            )
    lines.append("")
    lines.append(
        "🔁 Готовы продолжить? Выберите действие с помощью кнопок ниже или отправьте /new."
    )

    text = "\n".join(lines)

    _cancel_reminder(context)
    set_chat_mode(context, MODE_IDLE)
    game_state.status = "finished"
    game_state.active_slot_id = None
    game_state.last_update = time.time()
    _store_state(game_state)

    await message.reply_text(text, parse_mode=constants.ParseMode.HTML)
    await _send_completion_options(context, chat_id, message, puzzle)


def _user_display_name(user: User | None) -> str:
    if user is None:
        return "Игрок"
    full_name = getattr(user, "full_name", None)
    if full_name:
        return str(full_name)
    username = getattr(user, "username", None)
    if username:
        return f"@{username}"
    user_id = getattr(user, "id", None)
    if user_id is not None:
        return str(user_id)
    return "Игрок"


def _player_display_name(player: Player) -> str:
    if player.name:
        return player.name
    return str(player.user_id)


def _assign_join_code(game_state: GameState) -> str:
    for _ in range(64):
        code = "".join(secrets.choice(JOIN_CODE_ALPHABET) for _ in range(JOIN_CODE_LENGTH))
        if code not in state.join_codes and code not in game_state.join_codes:
            game_state.join_codes[code] = game_state.game_id
            return code
    raise RuntimeError("Не удалось сгенерировать код присоединения")


def _find_existing_join_code(game_state: GameState) -> str | None:
    for existing_code, target in game_state.join_codes.items():
        if target == game_state.game_id:
            return existing_code
    for existing_code, target in state.join_codes.items():
        if target == game_state.game_id:
            return existing_code
    return None


def _ensure_user_store_for(
    context: ContextTypes.DEFAULT_TYPE, user_id: int
) -> MutableMapping[str, Any]:
    application = getattr(context, "application", None)
    container = getattr(application, "user_data", None)
    if isinstance(container, MutableMapping):
        store = container.get(user_id)
        if isinstance(store, MutableMapping):
            return store
        fresh_store: MutableMapping[str, Any] = {}
        container[user_id] = fresh_store
        return fresh_store
    user_data = getattr(context, "user_data", None)
    if isinstance(user_data, MutableMapping):
        return user_data
    fresh: MutableMapping[str, Any] = {}
    if hasattr(context, "user_data"):
        setattr(context, "user_data", fresh)
    return fresh


def _update_host_pending_invite(
    context: ContextTypes.DEFAULT_TYPE,
    host_id: int,
    game_id: str,
    request_id: int,
    join_code: str | None,
) -> None:
    store = _ensure_user_store_for(context, host_id)
    pending = store.get("pending_invite")
    if not isinstance(pending, dict) or pending.get("game_id") != game_id:
        pending = {}
    pending["game_id"] = game_id
    pending["request_id"] = request_id
    if join_code:
        pending["code"] = join_code
    else:
        pending.pop("code", None)
    store["pending_invite"] = pending


def _should_show_lobby_start_button(game_state: GameState) -> bool:
    """Return True if the host can launch the lobby via the start button."""

    return len(game_state.players) >= 2


def _build_lobby_invite_keyboard(
    request_id: int, *, show_start: bool = False
) -> ReplyKeyboardMarkup:
    request_button_kwargs = {
        "text": LOBBY_INVITE_BUTTON_TEXT,
        _KEYBOARD_REQUEST_USER_KWARG: KeyboardButtonRequestUser(
            request_id=request_id,
            user_is_bot=False,
        ),
    }
    rows: list[list[KeyboardButton]] = []
    if show_start:
        rows.append([KeyboardButton(text=LOBBY_START_BUTTON_TEXT)])
    rows.extend(
        [
            [KeyboardButton(**request_button_kwargs)],
            [KeyboardButton(text=LOBBY_LINK_BUTTON_TEXT)],
            [
                KeyboardButton(
                    text=LOBBY_SHARE_CONTACT_BUTTON_TEXT,
                    request_contact=True,
                )
            ],
        ]
    )
    return ReplyKeyboardMarkup(rows, resize_keyboard=True, one_time_keyboard=False)


async def _send_lobby_invite_controls(
    context: ContextTypes.DEFAULT_TYPE,
    game_state: GameState,
    *,
    force: bool = False,
    text: str | None = None,
) -> int | None:
    if game_state.status != "lobby":
        return None
    host_id = getattr(game_state, "host_id", None)
    if host_id is None:
        return None
    player = game_state.players.get(host_id)
    dm_chat_id = None
    if player and player.dm_chat_id is not None:
        dm_chat_id = player.dm_chat_id
    if dm_chat_id is None:
        dm_chat_id = _lookup_player_chat(host_id)
    if dm_chat_id is None:
        dm_chat_id = host_id
    request_id = state.lobby_invite_requests.get(game_state.game_id)
    should_send = force or request_id is None
    if request_id is None or force:
        request_id = secrets.randbelow(2**31 - 1) + 1
    show_start = _should_show_lobby_start_button(game_state)
    keyboard = _build_lobby_invite_keyboard(request_id, show_start=show_start)
    inline_keyboard: InlineKeyboardMarkup | None = None
    if show_start:
        inline_keyboard = InlineKeyboardMarkup(
            [
                [
                    InlineKeyboardButton(
                        text=LOBBY_START_BUTTON_TEXT,
                        callback_data=f"{LOBBY_START_CALLBACK_PREFIX}{game_state.game_id}",
                    )
                ]
            ]
        )
    if text:
        message_text = f"{text}\n\n{LOBBY_INVITE_INSTRUCTION}"
    else:
        message_text = LOBBY_INVITE_INSTRUCTION
    sent_message_id: int | None = None
    if should_send:
        try:
            sent = await context.bot.send_message(
                chat_id=dm_chat_id,
                text=message_text,
                reply_markup=keyboard,
            )
        except Forbidden:
            logger.debug(
                "Unable to deliver invite controls to host %s for game %s",
                host_id,
                game_state.game_id,
            )
            return None
        except TelegramError:
            logger.exception(
                "Failed to deliver invite controls for game %s",
                game_state.game_id,
            )
            return None
        except Exception:
            logger.exception(
                "Unexpected error while sending invite controls for game %s",
                game_state.game_id,
            )
            return None
        sent_message_id = getattr(sent, "message_id", None)
        state.lobby_invite_requests[game_state.game_id] = request_id
        if sent_message_id is not None:
            state.lobby_host_invites[game_state.game_id] = (
                dm_chat_id,
                sent_message_id,
            )
            edit_reply_markup = getattr(
                context.bot, "edit_message_reply_markup", None
            )
            if callable(edit_reply_markup):
                with suppress(BadRequest, TelegramError):
                    await edit_reply_markup(
                        chat_id=dm_chat_id,
                        message_id=sent_message_id,
                        reply_markup=inline_keyboard,
                    )
    else:
        stored_invite = state.lobby_host_invites.get(game_state.game_id)
        if isinstance(stored_invite, tuple) and len(stored_invite) == 2:
            target_chat_id, target_message_id = stored_invite
            edit_reply_markup = getattr(context.bot, "edit_message_reply_markup", None)
            if callable(edit_reply_markup):
                with suppress(BadRequest, TelegramError):
                    await edit_reply_markup(
                        chat_id=target_chat_id,
                        message_id=target_message_id,
                        reply_markup=inline_keyboard,
                    )
    join_code = _find_existing_join_code(game_state)
    _update_host_pending_invite(context, host_id, game_state.game_id, request_id, join_code)
    return sent_message_id


async def _dismiss_lobby_invite_keyboard(
    context: ContextTypes.DEFAULT_TYPE, game_state: GameState
) -> None:
    """Hide the lobby invite reply keyboard for the host if applicable."""

    stored_invite = state.lobby_host_invites.pop(game_state.game_id, None)
    if not _is_private_multiplayer(game_state):
        return
    if stored_invite is None:
        return
    host_id = getattr(game_state, "host_id", None)
    host_chat_id: int | None = None
    if host_id is not None:
        host_player = game_state.players.get(host_id)
        if host_player and host_player.dm_chat_id is not None:
            host_chat_id = host_player.dm_chat_id
        elif isinstance(stored_invite, tuple) and len(stored_invite) == 2:
            host_chat_id = stored_invite[0]
        else:
            host_chat_id = _lookup_player_chat(host_id) or host_id
    elif isinstance(stored_invite, tuple) and len(stored_invite) == 2:
        host_chat_id = stored_invite[0]
    if host_chat_id is None:
        return
    invite_message_id: int | None = None
    if isinstance(stored_invite, tuple) and len(stored_invite) == 2:
        invite_message_id = stored_invite[1]
    bot = getattr(context, "bot", None)
    if bot is None or invite_message_id is None:
        return
    delete_message = getattr(bot, "delete_message", None)
    if not callable(delete_message):
        delete_message = None
    try:
        if delete_message is not None:
            await delete_message(chat_id=host_chat_id, message_id=invite_message_id)
    except Forbidden:
        logger.debug(
            "Unable to delete invite keyboard message for host %s in chat %s",
            host_id,
            host_chat_id,
        )
    except TelegramError:
        logger.exception(
            "Failed to delete invite keyboard message for host %s in game %s",
            host_id,
            game_state.game_id,
        )
    except Exception:  # noqa: BLE001
        logger.exception(
            "Unexpected error while deleting invite keyboard message for game %s",
            game_state.game_id,
        )

    send_message = getattr(bot, "send_message", None)
    if not callable(send_message):
        return
    try:
        await send_message(
            chat_id=host_chat_id,
            text="Начинаем игру! Убираю клавиатуру приглашений.",
            reply_markup=ReplyKeyboardRemove(),
        )
    except TelegramError:
        logger.exception(
            "Failed to send keyboard removal notice to host %s in game %s",
            host_id,
            game_state.game_id,
        )
    except Exception:  # noqa: BLE001
        logger.exception(
            "Unexpected error while sending keyboard removal notice for game %s",
            game_state.game_id,
        )


def _build_lobby_keyboard(game_state: GameState) -> InlineKeyboardMarkup | None:
    """Return inline controls for the lobby message if the game can be started."""

    if len(game_state.players) < 2:
        return None

    start_callback = f"{LOBBY_START_CALLBACK_PREFIX}{game_state.game_id}"
    start_button = InlineKeyboardButton(text="Старт", callback_data=start_callback)
    rows = [[start_button]]
    return InlineKeyboardMarkup(rows)


def _is_puzzle_ready(game_state: GameState) -> bool:
    return bool(game_state.puzzle_id)


def _format_lobby_text(game_state: GameState) -> str:
    language = (game_state.language or "?").upper()
    theme = game_state.theme or "(тема не выбрана)"
    players = ", ".join(
        _player_display_name(player) for player in game_state.players.values()
    )
    generation_task = state.lobby_generation_tasks.get(game_state.game_id or "")
    generating = bool(generation_task and not generation_task.done()) or bool(
        getattr(game_state, "generation_in_progress", False)
    )
    puzzle_ready = bool(game_state.puzzle_id)
    if generating and not puzzle_ready:
        puzzle_status = "Статус пазла: генерируется…"
    elif puzzle_ready:
        puzzle_status = "Статус пазла: готов к старту ✅"
    else:
        puzzle_status = "Статус пазла: ожидает подготовки"
    return (
        "Комната готова!\n"
        f"Язык: {language}\n"
        f"Тема: {theme}\n"
        f"{puzzle_status}\n"
        f"Игроки ({len(game_state.players)}/{MAX_LOBBY_PLAYERS}): {players or 'ещё нет участников'}"
    )


async def _publish_lobby_message(
    context: ContextTypes.DEFAULT_TYPE,
    game_state: GameState,
    *,
    message: Message | None = None,
) -> None:
    keyboard = _build_lobby_keyboard(game_state)
    text = _format_lobby_text(game_state)
    if _is_private_multiplayer(game_state):
        host_chat_id: int | None = None
        host_id = getattr(game_state, "host_id", None)
        if host_id is not None:
            host_player = game_state.players.get(host_id)
            if host_player and host_player.dm_chat_id is not None:
                host_chat_id = host_player.dm_chat_id
            else:
                host_chat_id = _lookup_player_chat(host_id) or host_id
        await _send_lobby_invite_controls(
            context,
            game_state,
            text=f"{text}\n\n{LOBBY_INVITE_INSTRUCTION}",
        )
        wait_text = f"{text}\n\n{LOBBY_WAIT_FOR_HOST_NOTE}"
        wait_markup = keyboard if keyboard is not None else None
        broadcast = await _broadcast_to_players(
            context,
            game_state,
            wait_text,
            reply_markup=wait_markup,
            collect_message_ids=True,
        )
        if broadcast and broadcast.message_ids:
            state.lobby_messages[game_state.game_id] = broadcast.message_ids
        else:
            state.lobby_messages.pop(game_state.game_id, None)
        return
    chat_id = game_state.chat_id
    sent = await context.bot.send_message(
        chat_id=chat_id,
        text=text,
        reply_markup=keyboard,
        **_thread_kwargs(game_state),
    )
    state.lobby_messages[game_state.game_id] = {chat_id: sent.message_id}
    await _send_lobby_invite_controls(context, game_state)


async def _update_lobby_message(
    context: ContextTypes.DEFAULT_TYPE, game_state: GameState
) -> None:
    entry = state.lobby_messages.get(game_state.game_id)
    if isinstance(entry, tuple):
        chat_id, message_id = entry
        entry = {chat_id: message_id}
        state.lobby_messages[game_state.game_id] = entry
    if not isinstance(entry, dict) or not entry:
        await _publish_lobby_message(context, game_state)
        return
    keyboard = _build_lobby_keyboard(game_state)
    text = _format_lobby_text(game_state)
    host_id = getattr(game_state, "host_id", None)
    stored_invite = state.lobby_host_invites.get(game_state.game_id)
    previous_host_chat_id: int | None = None
    previous_host_message_id: int | None = None
    if isinstance(stored_invite, tuple) and len(stored_invite) == 2:
        previous_host_chat_id, previous_host_message_id = stored_invite
    host_chat_id: int | None = None
    if host_id is not None:
        host_player = game_state.players.get(host_id)
        if host_player and host_player.dm_chat_id is not None:
            host_chat_id = host_player.dm_chat_id
        else:
            host_chat_id = _lookup_player_chat(host_id)
            if host_chat_id is None:
                host_chat_id = host_id
    elif previous_host_chat_id is not None:
        host_chat_id = previous_host_chat_id
    if _is_private_multiplayer(game_state):
        wait_text = f"{text}\n\n{LOBBY_WAIT_FOR_HOST_NOTE}"
        wait_markup = keyboard if keyboard is not None else None
        expected_chats = {
            chat_id for _, chat_id in _iter_player_dm_chats(game_state)
        }
    else:
        expected_chats = {game_state.chat_id}
    existing_chats = set(entry)
    missing_chats = expected_chats - existing_chats
    for chat_id, message_id in list(entry.items()):
        if chat_id not in expected_chats:
            entry.pop(chat_id, None)
            continue
        if _is_private_multiplayer(game_state):
            payload_text = wait_text
            markup = wait_markup
        else:
            payload_text = text
            markup = keyboard
        try:
            await context.bot.edit_message_text(
                chat_id=chat_id,
                message_id=message_id,
                text=payload_text,
                reply_markup=markup,
            )
        except TelegramError:
            logger.exception(
                "Failed to update lobby message for game %s in chat %s",
                game_state.game_id,
                chat_id,
            )
            entry.pop(chat_id, None)
            missing_chats.add(chat_id)
    if _is_private_multiplayer(game_state):
        new_invite_message_id: int | None = None
        if host_chat_id is not None:
            new_invite_message_id = await _send_lobby_invite_controls(
                context,
                game_state,
                text=f"{text}\n\n{LOBBY_INVITE_INSTRUCTION}",
                force=True,
            )
            if (
                new_invite_message_id is not None
                and previous_host_message_id is not None
                and previous_host_chat_id is not None
                and (
                    previous_host_chat_id != host_chat_id
                    or previous_host_message_id != new_invite_message_id
                )
            ):
                try:
                    await context.bot.delete_message(
                        chat_id=previous_host_chat_id,
                        message_id=previous_host_message_id,
                    )
                except TelegramError:
                    logger.debug(
                        "Failed to delete previous host invite message for game %s",
                        game_state.game_id,
                    )
        if missing_chats:
            broadcast = await _broadcast_to_players(
                context,
                game_state,
                wait_text,
                reply_markup=wait_markup,
                exclude_chat_ids=set(entry),
                collect_message_ids=True,
            )
            if broadcast and broadcast.message_ids:
                entry.update(broadcast.message_ids)
        return
    if missing_chats:
        await _publish_lobby_message(context, game_state)
    new_invite_message_id: int | None = None
    if host_chat_id is not None:
        new_invite_message_id = await _send_lobby_invite_controls(
            context,
            game_state,
            text=f"{text}\n\n{LOBBY_INVITE_INSTRUCTION}",
            force=True,
        )
    if (
        new_invite_message_id is not None
        and previous_host_message_id is not None
        and previous_host_chat_id is not None
        and (
            previous_host_chat_id != host_chat_id
            or previous_host_message_id != new_invite_message_id
        )
    ):
        try:
            await context.bot.delete_message(
                chat_id=previous_host_chat_id,
                message_id=previous_host_message_id,
            )
        except TelegramError:
            logger.debug(
                "Failed to delete previous host invite message for game %s",
                game_state.game_id,
            )
    if missing_chats:
        return


async def _run_lobby_puzzle_generation(
    context: ContextTypes.DEFAULT_TYPE,
    game_id: str,
    language: str,
    theme: str,
) -> None:
    base_state = _load_state_by_game_id(game_id)
    if base_state is None:
        logger.warning("Lobby generation requested for unknown game %s", game_id)
        state.lobby_generation_tasks.pop(game_id, None)
        return
    chat_id = base_state.chat_id
    loop = asyncio.get_running_loop()
    state.generating_chats.add(chat_id)
    puzzle: Puzzle | CompositePuzzle | None = None
    generated_state: GameState | None = None
    try:
        puzzle, generated_state = await _run_generate_puzzle(
            loop,
            chat_id,
            language,
            theme,
            base_state.thread_id if getattr(base_state, "thread_id", 0) else 0,
            persist_state=False,
        )
    except asyncio.CancelledError:
        logger.info("Lobby puzzle generation cancelled for game %s", game_id)
        state.lobby_generation_tasks.pop(game_id, None)
        raise
    except Exception:
        logger.exception("Failed to generate puzzle for lobby %s", game_id)
        refreshed = _load_state_by_game_id(game_id)
        if refreshed and refreshed.status == "lobby":
            refreshed.puzzle_id = ""
            refreshed.puzzle_ids = None
            refreshed.hinted_cells = set()
            refreshed.last_update = time.time()
            _store_state(refreshed)
            try:
                if game_id in state.lobby_messages:
                    await _update_lobby_message(context, refreshed)
                else:
                    await _publish_lobby_message(context, refreshed)
            except TelegramError:
                logger.exception(
                    "Failed to update lobby message after generation error for %s",
                    game_id,
                )
        target_state = refreshed or base_state
        if target_state:
            _clear_generation_notice_for_game(context, target_state)
            try:
                await _send_game_message(
                    context,
                    target_state,
                    "Не удалось подготовить кроссворд. Попробуйте выбрать тему ещё раз.",
                )
            except TelegramError:
                logger.exception(
                    "Failed to notify game %s about generation failure",
                    target_state.game_id,
                )
        state.lobby_generation_tasks.pop(game_id, None)
        return
    finally:
        state.generating_chats.discard(chat_id)

    refreshed = _load_state_by_game_id(game_id)
    if refreshed is None:
        logger.warning("Game state missing after generation for lobby %s", game_id)
        state.lobby_generation_tasks.pop(game_id, None)
        return
    if refreshed.status != "lobby":
        logger.info(
            "Skipping lobby update for game %s because status is %s",
            game_id,
            refreshed.status,
        )
        state.lobby_generation_tasks.pop(game_id, None)
        return
    if generated_state is None or puzzle is None:
        state.lobby_generation_tasks.pop(game_id, None)
        return
    refreshed.puzzle_id = generated_state.puzzle_id
    refreshed.puzzle_ids = generated_state.puzzle_ids
    refreshed.filled_cells.clear()
    refreshed.solved_slots.clear()
    refreshed.hinted_cells = set()
    refreshed.score = 0
    refreshed.scoreboard.clear()
    refreshed.turn_order.clear()
    refreshed.turn_index = 0
    refreshed.active_slot_id = None
    refreshed.language = language
    refreshed.theme = theme
    refreshed.last_update = time.time()
    refreshed.status = "lobby"
    _store_state(refreshed)
    update_succeeded = True
    try:
        if game_id in state.lobby_messages:
            await _update_lobby_message(context, refreshed)
        else:
            await _publish_lobby_message(context, refreshed)
    except TelegramError:
        update_succeeded = False
        logger.exception("Failed to publish lobby update for game %s", game_id)
    _clear_generation_notice_for_game(context, refreshed)
    if update_succeeded:
        notify_text = (
            "Кроссворд готов! Нажмите «Старт», чтобы начать игру."
            if not getattr(refreshed, "auto_start_on_ready", False)
            else "Кроссворд готов! Игра начнётся автоматически."
        )
        start_markup = _build_lobby_keyboard(refreshed)
        try:
            await _send_game_message(
                context,
                refreshed,
                notify_text,
                reply_markup=start_markup,
            )
        except TelegramError:
            logger.exception(
                "Failed to notify game %s about puzzle readiness",
                refreshed.game_id,
            )
    state.lobby_generation_tasks.pop(game_id, None)


async def _ensure_puzzle_generated_and_autostart(
    context: ContextTypes.DEFAULT_TYPE, game_id: str
) -> None:
    generation_succeeded = False
    try:
        while True:
            game_state = _load_state_by_game_id(game_id)
            if game_state is None:
                return
            if game_state.status != "lobby":
                generation_succeeded = True
                return
            if _is_puzzle_ready(game_state):
                generation_succeeded = True
                break
            existing_task = state.lobby_generation_tasks.get(game_id)
            if existing_task is None or existing_task.done():
                language = game_state.language
                theme = game_state.theme
                if not language or not theme:
                    logger.info(
                        "Cannot auto-generate puzzle for game %s: language or theme missing",
                        game_id,
                    )
                    return
                existing_task = asyncio.create_task(
                    _run_lobby_puzzle_generation(
                        context, game_id, language, theme
                    )
                )
                state.lobby_generation_tasks[game_id] = existing_task
            try:
                await existing_task
            except asyncio.CancelledError:
                logger.info(
                    "Lobby generation cancelled while waiting to autostart game %s",
                    game_id,
                )
                return
            except Exception:
                logger.exception(
                    "Generation task failed while waiting to autostart game %s",
                    game_id,
                )
                return
            refreshed_after_task = _load_state_by_game_id(game_id)
            if refreshed_after_task is None:
                return
            if refreshed_after_task.status != "lobby":
                generation_succeeded = True
                break
            if _is_puzzle_ready(refreshed_after_task):
                generation_succeeded = True
                break
            break
    finally:
        refreshed = _load_state_by_game_id(game_id)
        if refreshed is None:
            return
        try:
            if (
                refreshed.status == "lobby"
                and getattr(refreshed, "auto_start_on_ready", False)
                and _is_puzzle_ready(refreshed)
            ):
                started = await _start_game(context, refreshed)
                if not started:
                    try:
                        await _send_game_message(
                            context,
                            refreshed,
                            "Не удалось автоматически запустить игру. "
                            "Убедитесь, что в лобби минимум два игрока и попробуйте снова.",
                        )
                    except TelegramError:
                        logger.exception(
                            "Failed to notify game %s about auto-start failure",
                            refreshed.game_id,
                        )
                generation_succeeded = generation_succeeded or started
        finally:
            refreshed_state = _load_state_by_game_id(game_id)
            if refreshed_state is None:
                return
            refreshed_state.generation_in_progress = False
            if not generation_succeeded and refreshed_state.status == "lobby":
                refreshed_state.auto_start_on_ready = False
            _store_state(refreshed_state)


def _load_state_by_game_id(game_id: str) -> GameState | None:
    if not game_id:
        return None
    if game_id in state.active_games:
        cached = state.active_games[game_id]
        hint_thread = state.chat_threads.get(cached.chat_id, 0)
        if _maybe_update_thread_binding(cached, hint_thread):
            state.chat_threads[cached.chat_id] = cached.thread_id
            save_state(cached)
        elif getattr(cached, "thread_id", 0) > 0:
            state.chat_threads[cached.chat_id] = cached.thread_id
        _update_dm_mappings(cached)
        return cached
    restored = load_state(game_id)
    if restored is None:
        return None
    state.active_games[restored.game_id] = restored
    state.chat_to_game[restored.chat_id] = restored.game_id
    _update_dm_mappings(restored)
    for code, target in list(state.join_codes.items()):
        if target == restored.game_id and code not in restored.join_codes:
            state.join_codes.pop(code, None)
    for code, target in restored.join_codes.items():
        state.join_codes[code] = target
    hint_thread = state.chat_threads.get(restored.chat_id, 0)
    if _maybe_update_thread_binding(restored, hint_thread):
        state.chat_threads[restored.chat_id] = restored.thread_id
        save_state(restored)
    elif getattr(restored, "thread_id", 0) > 0:
        state.chat_threads[restored.chat_id] = restored.thread_id
    return restored


def _ensure_player_entry(
    game_state: GameState, user: User, name: str, dm_chat_id: int | None
) -> Player:
    existing = game_state.players.get(user.id)
    if existing:
        if name:
            existing.name = name
        if dm_chat_id is not None:
            existing.dm_chat_id = dm_chat_id
        game_state.scoreboard.setdefault(user.id, 0)
        return existing
    player = Player(user_id=user.id, name=name, dm_chat_id=dm_chat_id)
    game_state.players[user.id] = player
    game_state.scoreboard.setdefault(user.id, 0)
    return player


async def _build_join_link(context: ContextTypes.DEFAULT_TYPE, code: str) -> str | None:
    username = context.bot.username
    if not username:
        try:
            me = await context.bot.get_me()
        except TelegramError:
            logger.exception("Failed to resolve bot username for deep link")
            return None
        username = me.username or ""
    if not username:
        return None
    return f"https://t.me/{username}?start=join_{code}"


async def track_player_message(update: Update, context: ContextTypes.DEFAULT_TYPE) -> None:
    chat = update.effective_chat
    user = getattr(update, "effective_user", None)
    if chat and user and chat.type == ChatType.PRIVATE:
        _register_player_chat(user.id, chat.id, context)


async def track_player_callback(update: Update, context: ContextTypes.DEFAULT_TYPE) -> None:
    chat = update.effective_chat
    user = getattr(update, "effective_user", None)
    if chat and user and chat.type == ChatType.PRIVATE:
        _register_player_chat(user.id, chat.id, context)


def _maybe_update_thread_binding(
    game_state: GameState | None, thread_id: int
) -> bool:
    if game_state is None or thread_id <= 0:
        return False
    if getattr(game_state, "thread_id", 0) == thread_id:
        return False
    game_state.thread_id = thread_id
    return True


def _store_state(game_state: GameState) -> None:
    with logging_context(chat_id=game_state.chat_id, puzzle_id=game_state.puzzle_id):
        state.active_games[game_state.game_id] = game_state
        state.chat_to_game[game_state.chat_id] = game_state.game_id
        if game_state.chat_id > 0 and game_state.mode == "turn_based":
            state.dm_chat_to_game[game_state.chat_id] = game_state.game_id
            host_id = getattr(game_state, "host_id", None)
            if host_id is not None:
                state.player_chats.setdefault(host_id, game_state.chat_id)
        _update_dm_mappings(game_state)
        for code, target in list(state.join_codes.items()):
            if target == game_state.game_id and code not in game_state.join_codes:
                state.join_codes.pop(code, None)
        for code, target in game_state.join_codes.items():
            state.join_codes[code] = target
        if game_state.thread_id > 0:
            state.chat_threads[game_state.chat_id] = game_state.thread_id
        save_state(game_state)
        logger.info("Game state persisted for game %s", game_state.game_id)


def _load_state_for_chat(chat_id: int) -> Optional[GameState]:
    with logging_context(chat_id=chat_id):
        game_id = state.chat_to_game.get(chat_id)
        if game_id is None:
            game_id = state.dm_chat_to_game.get(chat_id)
        if game_id and game_id in state.active_games:
            cached = state.active_games[game_id]
            hint_thread = state.chat_threads.get(chat_id, 0)
            if _maybe_update_thread_binding(cached, hint_thread):
                state.chat_threads[cached.chat_id] = cached.thread_id
                save_state(cached)
            elif getattr(cached, "thread_id", 0) > 0:
                state.chat_threads[cached.chat_id] = cached.thread_id
            _update_dm_mappings(cached)
            return cached
        identifiers_to_try: list[str | int] = []
        if game_id is not None:
            identifiers_to_try.append(game_id)
        identifiers_to_try.append(chat_id)
        restored: Optional[GameState] = None
        for identifier in identifiers_to_try:
            restored = load_state(identifier)
            if restored is not None:
                if identifier == chat_id and game_id is not None:
                    logger.info(
                        "Recovered state for chat %s using raw chat id after stale mapping",
                        chat_id,
                    )
                break
        if restored is None:
            if game_id is not None:
                state.chat_to_game.pop(chat_id, None)
            return None
        if game_id is not None and game_id != restored.game_id:
            state.active_games.pop(game_id, None)
        state.active_games[restored.game_id] = restored
        state.chat_to_game[restored.chat_id] = restored.game_id
        _update_dm_mappings(restored)
        for code, target in list(state.join_codes.items()):
            if target == restored.game_id and code not in restored.join_codes:
                state.join_codes.pop(code, None)
        for code, target in restored.join_codes.items():
            state.join_codes[code] = target
        hint_thread = state.chat_threads.get(restored.chat_id, 0)
        if _maybe_update_thread_binding(restored, hint_thread):
            state.chat_threads[restored.chat_id] = restored.thread_id
            save_state(restored)
        elif getattr(restored, "thread_id", 0) > 0:
            state.chat_threads[restored.chat_id] = restored.thread_id
        logger.info("Restored state from disk during command handling")
        return restored


def _apply_slot_mapping_to_state(
    game_state: GameState, mapping: Mapping[str, str]
) -> None:
    """Update stored identifiers in ``game_state`` after slot renumbering."""

    if not mapping:
        return

    normalised_mapping = {
        _normalise_slot_id(old): _normalise_slot_id(new) for old, new in mapping.items()
    }

    def translate(identifier: Optional[str]) -> Optional[str]:
        if not identifier:
            return identifier
        normalised = _normalise_slot_id(identifier)
        return normalised_mapping.get(normalised, normalised)

    game_state.solved_slots = {
        translate(identifier) or _normalise_slot_id(identifier)
        for identifier in game_state.solved_slots
    }

    if game_state.active_slot_id:
        game_state.active_slot_id = translate(game_state.active_slot_id)

    updated_hints: dict[str, dict[int, int]] = {}
    for slot_key, usage in game_state.hints_used.items():
        new_key = translate(slot_key) or _normalise_slot_id(slot_key)
        merged = updated_hints.setdefault(new_key, {})
        for user_id, count in usage.items():
            merged[user_id] = merged.get(user_id, 0) + count
    game_state.hints_used = updated_hints


def _load_puzzle_for_state(game_state: GameState) -> Optional[Puzzle | CompositePuzzle]:
    with logging_context(chat_id=game_state.chat_id, puzzle_id=game_state.puzzle_id):
        payload = load_puzzle(game_state.puzzle_id)
        if payload is None:
            logger.error("Puzzle referenced by chat is missing")
            return None
        logger.debug("Loaded puzzle definition for rendering or clues")
        puzzle = puzzle_from_dict(dict(payload))
        if puzzle is None:
            return None
        mapping = renumber_slots(puzzle)
        if mapping:
            logger.info("Reassigned slot numbers using updated ordering rule")
            _apply_slot_mapping_to_state(game_state, mapping)
            _store_state(game_state)
        return puzzle


def _format_clue_section(
    slot_refs: Iterable[SlotRef], solved_ids: set[str] | None = None
) -> str:
    solved_lookup = solved_ids if solved_ids is not None else set()
    lines: list[str] = []
    for slot_ref in slot_refs:
        slot = slot_ref.slot
        clue_text = html.escape(slot.clue or "(нет подсказки)")
        public_id = html.escape(slot_ref.public_id)
        line_text = f"{public_id}: {clue_text}"
        if _normalise_slot_id(slot_ref.public_id) in solved_lookup:
            line_text = f"<b>{line_text}</b> ✅"
        lines.append(line_text)
    return "\n".join(lines) if lines else "(подсказок нет)"


def _format_clues_message(
    puzzle: Puzzle | CompositePuzzle, game_state: GameState | None = None
) -> str:
    solved_ids: set[str] = (
        {_normalise_slot_id(entry) for entry in game_state.solved_slots}
        if game_state
        else set()
    )
    if isinstance(puzzle, CompositePuzzle):
        sections: list[str] = []
        for component in sorted(puzzle.components, key=lambda comp: comp.index):
            refs = [
                ref
                for ref in iter_slot_refs(puzzle)
                if ref.component_index == component.index
            ]
            across = [ref for ref in refs if ref.slot.direction is Direction.ACROSS]
            down = [ref for ref in refs if ref.slot.direction is Direction.DOWN]
            section = (
                f"Сетка {component.index}:\n"
                f"Across:\n{_format_clue_section(across, solved_ids)}\n\n"
                f"Down:\n{_format_clue_section(down, solved_ids)}"
            )
            sections.append(section)
        return "\n\n".join(sections)

    across = [
        ref for ref in iter_slot_refs(puzzle) if ref.slot.direction is Direction.ACROSS
    ]
    down = [
        ref for ref in iter_slot_refs(puzzle) if ref.slot.direction is Direction.DOWN
    ]
    across_text = _format_clue_section(across, solved_ids)
    down_text = _format_clue_section(down, solved_ids)
    return f"Across:\n{across_text}\n\nDown:\n{down_text}"
async def _broadcast_clues_message(
    context: ContextTypes.DEFAULT_TYPE,
    game_state: GameState,
    puzzle: Puzzle | CompositePuzzle,
    *,
    exclude_chat_ids: Iterable[int] | None = None,
) -> None:
    """Broadcast formatted clues to players and the primary chat."""

    text = _format_clues_message(puzzle, game_state)
    instructions = ANSWER_INSTRUCTIONS_TEXT
    try:
        broadcast = await _broadcast_to_players(
            context,
            game_state,
            text,
            parse_mode=constants.ParseMode.HTML,
            exclude_chat_ids=exclude_chat_ids,
        )
    except Exception:  # noqa: BLE001
        logger.exception(
            "Failed to broadcast clues via direct chats for game %s",
            game_state.game_id,
        )
        broadcast = BroadcastResult(successful_chats=set())
    try:
        await _broadcast_to_players(
            context,
            game_state,
            instructions,
            exclude_chat_ids=exclude_chat_ids,
        )
    except Exception:  # noqa: BLE001
        logger.exception(
            "Failed to broadcast answer instructions for game %s",
            game_state.game_id,
        )
    if (
        not broadcast.successful_chats
        or game_state.chat_id not in broadcast.successful_chats
    ):
        try:
            await context.bot.send_message(
                chat_id=game_state.chat_id,
                text=text,
                parse_mode=constants.ParseMode.HTML,
                **_thread_kwargs(game_state),
            )
            await context.bot.send_message(
                chat_id=game_state.chat_id,
                text=instructions,
                **_thread_kwargs(game_state),
            )
        except Exception:  # noqa: BLE001
            logger.exception(
                "Failed to send clues message in primary chat for game %s",
                game_state.game_id,
            )


def _compose_turn_announcements(
    game_state: GameState,
    player: Player,
    *,
    prefix: str | None = None,
) -> tuple[str, str]:
    """Return the board caption and textual turn announcement."""

    caption_lines = ["📋 Текущая доска"]
    text_lines: list[str] = []

    if prefix:
        text_lines.append(prefix)

    player_name = player.name or "игрок"
    text_lines.append(f"Сейчас ход {player_name}.")

    scoreboard_caption, scoreboard_text = _format_scoreboard_summary(game_state)
    if scoreboard_caption:
        caption_lines.append(scoreboard_caption)
    if scoreboard_text:
        text_lines.append(scoreboard_text)

    caption = "\n".join(caption_lines)
    text = "\n".join(text_lines)
    return caption, text


def _format_scoreboard_summary(
    game_state: GameState,
) -> tuple[str | None, str | None]:
    if not game_state.scoreboard:
        return None, None

    html_parts: list[str] = []
    text_parts: list[str] = []
    for player_id, score in sorted(
        game_state.scoreboard.items(), key=lambda item: (-item[1], item[0])
    ):
        scoreboard_player = game_state.players.get(player_id)
        display_name = (
            scoreboard_player.name
            if scoreboard_player and scoreboard_player.name
            else str(player_id)
        )
        html_parts.append(f"{html.escape(display_name)}: {score}")
        text_parts.append(f"{display_name}: {score}")

    if not html_parts:
        return None, None

    summary = "Очки: " + ", ".join(html_parts)
    summary_text = "Очки: " + ", ".join(text_parts)
    return summary, summary_text


async def _broadcast_board_state(
    context: ContextTypes.DEFAULT_TYPE,
    game_state: GameState,
    puzzle: Puzzle | CompositePuzzle,
    *,
    caption: str,
) -> bool:
    """Render and broadcast the current board image for the active game."""

    image_bytes: bytes | None = None
    try:
        image_path = render_puzzle(puzzle, game_state)
        with open(image_path, "rb") as photo:
            image_bytes = photo.read()
    except Exception:  # noqa: BLE001
        logger.exception(
            "Failed to render board image before broadcasting turn for game %s",
            game_state.game_id,
        )
        image_bytes = None

    if image_bytes is None:
        return False

    delivered = False

    try:
        await context.bot.send_chat_action(
            chat_id=game_state.chat_id,
            action=constants.ChatAction.UPLOAD_PHOTO,
            **_thread_kwargs(game_state),
        )
    except Exception:  # noqa: BLE001
        logger.exception(
            "Failed to send board upload action to primary chat for game %s",
            game_state.game_id,
        )

    try:
        await context.bot.send_photo(
            chat_id=game_state.chat_id,
            photo=image_bytes,
            caption=caption,
            parse_mode=constants.ParseMode.HTML,
            **_thread_kwargs(game_state),
        )
        delivered = True
    except Exception:  # noqa: BLE001
        logger.exception(
            "Failed to deliver board image to primary chat for game %s",
            game_state.game_id,
        )

    try:
        await _broadcast_photo_to_players(
            context,
            game_state,
            image_bytes,
            caption=caption,
            parse_mode=constants.ParseMode.HTML,
            exclude_chat_ids={game_state.chat_id},
        )
        delivered = True
    except Exception:  # noqa: BLE001
        logger.exception(
            "Failed to broadcast board image to players for game %s",
            game_state.game_id,
        )

    return delivered


async def _broadcast_turn_message(
    context: ContextTypes.DEFAULT_TYPE,
    game_state: GameState,
    text: str,
) -> None:
    """Broadcast the current turn announcement to all participants."""

    if not text:
        return

    try:
        broadcast = await _broadcast_to_players(
            context,
            game_state,
            text,
        )
    except Exception:  # noqa: BLE001
        logger.exception(
            "Failed to broadcast turn announcement via direct chats for game %s",
            game_state.game_id,
        )
        broadcast = BroadcastResult(successful_chats=set())

    if (
        not broadcast.successful_chats
        or game_state.chat_id not in broadcast.successful_chats
    ):
        try:
            await context.bot.send_message(
                chat_id=game_state.chat_id,
                text=text,
                **_thread_kwargs(game_state),
            )
        except Exception:  # noqa: BLE001
            logger.exception(
                "Failed to send turn announcement in primary chat for game %s",
                game_state.game_id,
            )


async def _share_puzzle_start_assets(
    context: ContextTypes.DEFAULT_TYPE,
    game_state: GameState,
    puzzle: Puzzle | CompositePuzzle,
) -> None:
    """Send the freshly prepared puzzle image to players before the first turn."""

    language_display = (puzzle.language or "?").upper()
    theme_display = puzzle.theme or "(тема не выбрана)"
    caption = (
        "Кроссворд готов!\n"
        f"Язык: {language_display}\n"
        f"Тема: {theme_display}"
    )
    image_bytes: bytes | None = None
    try:
        image_path = render_puzzle(puzzle, game_state)
        with open(image_path, "rb") as photo:
            image_bytes = photo.read()
    except Exception:  # noqa: BLE001
        logger.exception(
            "Failed to render puzzle image before starting game %s",
            game_state.game_id,
        )

    if image_bytes is None:
        return

    try:
        await context.bot.send_photo(
            chat_id=game_state.chat_id,
            photo=image_bytes,
            caption=caption,
            **_thread_kwargs(game_state),
        )
    except Exception:  # noqa: BLE001
        logger.exception(
            "Failed to deliver puzzle image to primary chat for game %s",
            game_state.game_id,
        )
    try:
        await _broadcast_photo_to_players(
            context,
            game_state,
            image_bytes,
            caption=caption,
            exclude_chat_ids={game_state.chat_id},
        )
    except Exception:  # noqa: BLE001
        logger.exception(
            "Failed to broadcast puzzle image to players for game %s",
            game_state.game_id,
        )


def _sorted_slot_refs(puzzle: Puzzle | CompositePuzzle) -> list[SlotRef]:
    return sorted(
        iter_slot_refs(puzzle),
        key=lambda ref: (
            ref.component_index if ref.component_index is not None else -1,
            ref.slot.direction.value,
            ref.slot.number,
            ref.slot.slot_id,
        ),
    )


def _format_admin_answers(puzzle: Puzzle | CompositePuzzle) -> str:
    lines: list[str] = []
    previous_component: Optional[int] = None
    is_composite = isinstance(puzzle, CompositePuzzle)
    for ref in _sorted_slot_refs(puzzle):
        component_index = ref.component_index
        if is_composite and component_index != previous_component:
            lines.append(f"[Компонента {component_index + 1}]")
            previous_component = component_index
        answer = ref.slot.answer or "(нет ответа)"
        lines.append(f"{ref.public_id}: {answer}")
    return "\n".join(lines) if lines else "Ответы отсутствуют."


def _format_slot_answers(slot_refs: Sequence[SlotRef]) -> str:
    if not slot_refs:
        return "Ответ не найден."
    lines = []
    for ref in slot_refs:
        answer = ref.slot.answer or "(нет ответа)"
        lines.append(f"{ref.public_id}: {answer}")
    return "\n".join(lines)


async def _send_clues_update(
    message: Message,
    puzzle: Puzzle | CompositePuzzle,
    game_state: GameState,
) -> None:
    if _all_slots_solved(puzzle, game_state):
        return
    text = _format_clues_message(puzzle, game_state)
    if game_state.mode == "turn_based":
        extras: list[str] = []
        if game_state.scoreboard:
            board_parts: list[str] = []
            for player_id, score in sorted(
                game_state.scoreboard.items(), key=lambda item: (-item[1], item[0])
            ):
                player = game_state.players.get(player_id)
                name = html.escape(player.name if player else str(player_id))
                board_parts.append(f"{name}: {score}")
            if board_parts:
                extras.append("Очки: " + ", ".join(board_parts))
        if extras:
            text = f"{text}\n\n" + "\n".join(extras)
    await message.reply_text(
        text,
        parse_mode=constants.ParseMode.HTML,
    )
    await message.reply_text(ANSWER_INSTRUCTIONS_TEXT)


def _build_completion_keyboard(puzzle: Puzzle | CompositePuzzle) -> InlineKeyboardMarkup:
    same_topic_data = f"{SAME_TOPIC_CALLBACK_PREFIX}{puzzle.id}"
    new_puzzle_data = f"{NEW_PUZZLE_CALLBACK_PREFIX}{puzzle.id}"
    menu_data = f"{MENU_CALLBACK_PREFIX}{puzzle.id}"
    return InlineKeyboardMarkup(
        [
            [
                InlineKeyboardButton(
                    "Начать новую игру с теми же участниками",
                    callback_data=same_topic_data,
                )
            ],
            [
                InlineKeyboardButton(
                    "В меню",
                    callback_data=menu_data,
                )
            ],
            [
                InlineKeyboardButton(
                    "Новый кроссворд",
                    callback_data=new_puzzle_data,
                )
            ],
        ]
    )


async def _send_generation_notice(
    context: ContextTypes.DEFAULT_TYPE,
    chat_id: int,
    text: str,
    *,
    message: Message | None = None,
    chat_data: dict | None = None,
) -> None:
    """Send a single informational message about puzzle generation per chat."""

    if chat_data is None:
        chat_data = _get_chat_data_for_chat(context, chat_id)
    getter = getattr(chat_data, "get", None)
    existing_notice = getter(GENERATION_NOTICE_KEY) if callable(getter) else None
    reason = text
    if (
        isinstance(existing_notice, dict)
        and existing_notice.get("active")
        and existing_notice.get("reason") == reason
    ):
        logger.debug(
            "Skipping duplicate generation notice for chat %s", chat_id
        )
        return

    _cancel_generation_updates(context, chat_id, chat_data=chat_data)
    remover = getattr(chat_data, "pop", None)
    if callable(remover):
        remover(GENERATION_NOTICE_KEY, None)

    base_text = text or "Готовлю кроссворд, это может занять немного времени..."
    variations: list[str] = []
    for template in GENERATION_NOTICE_TEMPLATES:
        try:
            formatted = template.format(base=base_text)
        except Exception:  # noqa: BLE001
            formatted = base_text
        variations.append(formatted)
    if base_text not in variations:
        variations.append(base_text)
    unique_options = list(dict.fromkeys(variations))
    chosen_text = random.choice(unique_options) if unique_options else base_text

    notice_state = {
        "active": True,
        "text": chosen_text,
        "reason": reason,
        "started_at": time.monotonic(),
        "update_cycle": list(GENERATION_UPDATE_TEMPLATES),
        "update_index": 0,
    }
    random.shuffle(notice_state["update_cycle"])
    chat_data[GENERATION_NOTICE_KEY] = notice_state
    _schedule_generation_updates(context, chat_id, chat_data=chat_data)

    if message is not None:
        await message.reply_text(chosen_text)
    else:
        await context.bot.send_message(chat_id=chat_id, text=chosen_text)


def _clear_generation_notice(
    context: ContextTypes.DEFAULT_TYPE,
    chat_id: int | None,
    *,
    chat_data: dict | None = None,
) -> None:
    """Clear generation notice tracking for the chat."""

    if chat_id is None:
        return
    if chat_data is None:
        chat_data = _get_chat_data_for_chat(context, chat_id)
    _cancel_generation_updates(context, chat_id, chat_data=chat_data)
    removed = chat_data.pop(GENERATION_NOTICE_KEY, None)
    if removed is not None:
        logger.debug("Cleared generation notice flag for chat %s", chat_id)


async def _send_completion_options(
    context: ContextTypes.DEFAULT_TYPE,
    chat_id: int,
    message: Message | None,
    puzzle: Puzzle | CompositePuzzle,
) -> None:
    keyboard = _build_completion_keyboard(puzzle)
    text = "Что дальше? Выберите действие:"  
    if message is not None:
        await message.reply_text(text, reply_markup=keyboard)
        return
    await context.bot.send_message(chat_id=chat_id, text=text, reply_markup=keyboard)


def _schedule_generation_updates(
    context: ContextTypes.DEFAULT_TYPE,
    chat_id: int,
    *,
    chat_data: dict | None = None,
) -> None:
    if chat_data is None:
        chat_data = _get_chat_data_for_chat(context, chat_id)
    notice = chat_data.get(GENERATION_NOTICE_KEY)
    if not isinstance(notice, dict):
        return
    updates = list(GENERATION_UPDATE_TEMPLATES)
    random.shuffle(updates)
    notice["update_cycle"] = updates
    notice["update_index"] = 0
    notice.pop("last_update_text", None)
    notice.pop("last_typing_action", None)
    job_queue = getattr(context, "job_queue", None)
    if not job_queue or not hasattr(job_queue, "run_repeating"):
        return
    update_job_name = f"generation-update-{chat_id}"
    _cancel_job(update_job_name)
    update_job = job_queue.run_repeating(
        _generation_update_job,
        interval=GENERATION_UPDATE_INTERVAL_SECONDS,
        first=GENERATION_UPDATE_FIRST_DELAY_SECONDS,
        chat_id=chat_id,
        name=update_job_name,
    )
    if update_job is not None:
        _remember_job(update_job)
        notice["update_job_id"] = update_job_name
    typing_job_name = f"generation-typing-{chat_id}"
    _cancel_job(typing_job_name)
    typing_job = job_queue.run_repeating(
        _generation_typing_job,
        interval=GENERATION_TYPING_INTERVAL_SECONDS,
        first=GENERATION_TYPING_INITIAL_DELAY_SECONDS,
        chat_id=chat_id,
        name=typing_job_name,
    )
    if typing_job is not None:
        _remember_job(typing_job)
        notice["typing_job_id"] = typing_job_name


def _cancel_generation_updates(
    context: ContextTypes.DEFAULT_TYPE,
    chat_id: int | None,
    *,
    chat_data: dict | None = None,
) -> None:
    if chat_id is None:
        return
    if chat_data is None:
        chat_data = _get_chat_data_for_chat(context, chat_id)
    notice = chat_data.get(GENERATION_NOTICE_KEY)
    if not isinstance(notice, dict):
        return
    update_job_id = notice.pop("update_job_id", None)
    typing_job_id = notice.pop("typing_job_id", None)
    _cancel_job(update_job_id)
    _cancel_job(typing_job_id)
    notice.pop("update_cycle", None)
    notice.pop("update_index", None)
    notice.pop("last_update_text", None)
    notice.pop("last_typing_action", None)


async def _generation_update_job(context: CallbackContext) -> None:
    job = context.job
    if job is None:
        return
    chat_id = job.chat_id
    chat_data = getattr(context, "chat_data", None)
    notice = None
    if chat_data is not None:
        getter = getattr(chat_data, "get", None)
        if callable(getter):
            notice = getter(GENERATION_NOTICE_KEY)
    if not isinstance(notice, dict) or not notice.get("active"):
        if isinstance(notice, dict):
            notice.pop("update_job_id", None)
        _cancel_job(job.name)
        return
    updates = notice.get("update_cycle") or []
    if not updates:
        updates = list(GENERATION_UPDATE_TEMPLATES)
        random.shuffle(updates)
    index = int(notice.get("update_index", 0))
    if index >= len(updates):
        random.shuffle(updates)
        index = 0
    message = updates[index]
    last_message = notice.get("last_update_text")
    if last_message == message and len(updates) > 1:
        index = (index + 1) % len(updates)
        message = updates[index]
    next_index = index + 1
    if next_index >= len(updates):
        random.shuffle(updates)
        if len(updates) > 1 and updates[0] == message:
            updates.append(updates.pop(0))
        next_index = 0
    notice["update_cycle"] = updates
    notice["update_index"] = next_index
    notice["last_update_text"] = message
    try:
        await context.bot.send_message(chat_id=chat_id, text=message)
    except Exception:  # noqa: BLE001
        logger.exception(
            "Failed to send generation status update to chat %s", chat_id
        )


async def _generation_typing_job(context: CallbackContext) -> None:
    job = context.job
    if job is None:
        return
    chat_id = job.chat_id
    chat_data = getattr(context, "chat_data", None)
    notice = None
    if chat_data is not None:
        getter = getattr(chat_data, "get", None)
        if callable(getter):
            notice = getter(GENERATION_NOTICE_KEY)
    if not isinstance(notice, dict) or not notice.get("active"):
        if isinstance(notice, dict):
            notice.pop("typing_job_id", None)
        _cancel_job(job.name)
        return
    actions = list(GENERATION_TYPING_ACTIONS)
    if not actions:
        return
    action = random.choice(actions)
    last_action = notice.get("last_typing_action")
    if len(actions) > 1 and action == last_action:
        alternatives = [item for item in actions if item != last_action]
        if alternatives:
            action = random.choice(alternatives)
    notice["last_typing_action"] = action
    try:
        await context.bot.send_chat_action(chat_id=chat_id, action=action)
    except Exception:  # noqa: BLE001
        logger.exception(
            "Failed to send generation typing action to chat %s", chat_id
        )


async def _deliver_puzzle_via_bot(
    context: ContextTypes.DEFAULT_TYPE,
    chat_id: int,
    puzzle: Puzzle | CompositePuzzle,
    game_state: GameState,
) -> bool:
    if is_chat_mode_set(context) and get_chat_mode(context) != MODE_IN_GAME:
        logger.warning(
            "Attempted to deliver puzzle while chat %s in mode %s",
            chat_id,
            get_chat_mode(context),
        )
        return False
    image_path = None
    try:
        with logging_context(puzzle_id=puzzle.id):
            image_path = render_puzzle(puzzle, game_state)
            await context.bot.send_chat_action(
                chat_id=chat_id, action=constants.ChatAction.UPLOAD_PHOTO
            )
            with open(image_path, "rb") as photo:
                await context.bot.send_photo(
                    chat_id=chat_id,
                    photo=photo,
                    caption=(
                        f"Кроссворд готов!\nЯзык: {puzzle.language.upper()}\nТема: {puzzle.theme}"
                    ),
                )
            await context.bot.send_message(
                chat_id=chat_id,
                text=_format_clues_message(puzzle, game_state),
                parse_mode=constants.ParseMode.HTML,
            )
            await context.bot.send_message(
                chat_id=chat_id,
                text=ANSWER_INSTRUCTIONS_TEXT,
            )
            logger.info("Delivered freshly generated puzzle to chat %s", chat_id)
            return True
    except Exception:  # noqa: BLE001
        logger.exception("Failed to deliver puzzle to chat %s", chat_id)
        if image_path is not None:
            with suppress(OSError):
                image_path.unlink(missing_ok=True)
    return False


def _ensure_private_chat(update: Update) -> bool:
    chat = update.effective_chat
    is_private = bool(chat and chat.type == ChatType.PRIVATE)
    if not is_private and update.effective_message:
        logger.debug("Rejected command in non-private chat %s", chat.id if chat else "<unknown>")
    return is_private


async def _reject_group_chat(update: Update) -> bool:
    if _ensure_private_chat(update):
        return True
    if update.effective_message:
        await update.effective_message.reply_text(
            "Пожалуйста, используйте этого бота в личном чате."
        )
    return False


def _apply_answer_to_state(game_state: GameState, slot_ref: SlotRef, answer: str) -> None:
    with logging_context(chat_id=game_state.chat_id, puzzle_id=game_state.puzzle_id):
        slot = slot_ref.slot
        component = slot_ref.component_index
        logger.debug("Applying answer for slot %s", slot_ref.public_id)
        keys: list[str] = []
        for index, (row, col) in enumerate(slot.coordinates()):
            key = _coord_key(row, col, component)
            keys.append(key)
            if index < len(answer):
                game_state.filled_cells[key] = answer[index]
        hint_set = _ensure_hint_set(game_state)
        for key in keys:
            hint_set.discard(key)
        game_state.solved_slots.add(_normalise_slot_id(slot_ref.public_id))
        game_state.last_update = time.time()
        _store_state(game_state)


def _reveal_letter(
    game_state: GameState, slot_ref: SlotRef, answer: str, user_id: int | None = None
) -> Optional[tuple[int, str]]:
    hint_set = _ensure_hint_set(game_state)
    slot = slot_ref.slot
    component = slot_ref.component_index
    candidates: list[tuple[int, str]] = []
    for index, (row, col) in enumerate(slot.coordinates()):
        if index >= len(answer):
            break
        key = _coord_key(row, col, component)
        if key in game_state.filled_cells:
            continue
        candidates.append((index, key))
    if not candidates:
        return None
    index, key = random.choice(candidates)
    letter = answer[index]
    game_state.filled_cells[key] = letter
    hint_set.add(key)
    _record_hint_usage(game_state, slot_ref.public_id, user_id=user_id)
    game_state.last_update = time.time()
    _store_state(game_state)
    return index, letter


def _all_slots_solved(puzzle: Puzzle | CompositePuzzle, game_state: GameState) -> bool:
    solved = {_normalise_slot_id(entry) for entry in game_state.solved_slots}
    for slot_ref in iter_slot_refs(puzzle):
        if slot_ref.slot.answer and _normalise_slot_id(slot_ref.public_id) not in solved:
            return False
    return True


def _solve_remaining_slots(
    game_state: GameState, puzzle: Puzzle | CompositePuzzle
) -> list[tuple[str, str]]:
    solved_now: list[tuple[str, str]] = []
    hint_set = _ensure_hint_set(game_state)
    solved_ids = {_normalise_slot_id(entry) for entry in game_state.solved_slots}
    for slot_ref in iter_slot_refs(puzzle):
        slot = slot_ref.slot
        public_id = _normalise_slot_id(slot_ref.public_id)
        if not slot.answer:
            continue
        if public_id in solved_ids:
            continue
        answer = slot.answer
        for index, (row, col) in enumerate(slot.coordinates()):
            if index >= len(answer):
                break
            key = _coord_key(row, col, slot_ref.component_index)
            game_state.filled_cells[key] = answer[index]
            hint_set.discard(key)
        game_state.solved_slots.add(public_id)
        solved_ids.add(public_id)
        solved_now.append((slot_ref.public_id, answer))
    if solved_now:
        game_state.active_slot_id = None
        game_state.last_update = time.time()
        _store_state(game_state)
    return solved_now


def _cancel_reminder(context: ContextTypes.DEFAULT_TYPE) -> None:
    job = context.chat_data.pop("reminder_job", None)
    if job is not None:
        logger.debug("Cancelling existing reminder job %s", job.name)
        job.schedule_removal()


async def _reminder_job(context: CallbackContext) -> None:
    job = context.job
    if job is None:
        return
    state.scheduled_jobs.pop(job.name, None)
    chat_id = job.chat_id
    with logging_context(chat_id=chat_id):
        logger.debug("Sending reminder for chat %s", chat_id)
        try:
            await context.bot.send_message(
                chat_id=chat_id,
                text="Нужна помощь? Отправьте «?A1» (или другой слот) — но учтите, что подсказки снижают очки!",
            )
        except Exception:  # noqa: BLE001
            logger.exception("Failed to deliver reminder message to chat %s", chat_id)


async def _game_warning_job(context: CallbackContext) -> None:
    job = context.job
    if job is None:
        return
    state.scheduled_jobs.pop(job.name, None)
    data = job.data or {}
    game_id = data.get("game_id")
    game_state = _load_state_by_game_id(game_id)
    if not game_state or game_state.status != "running":
        return
    text = "До завершения игры осталось одна минута!"
    await _broadcast_to_players(context, game_state, text)


async def _game_timeout_job(context: CallbackContext) -> None:
    job = context.job
    if job is None:
        return
    state.scheduled_jobs.pop(job.name, None)
    data = job.data or {}
    game_id = data.get("game_id")
    game_state = _load_state_by_game_id(game_id)
    if not game_state or game_state.status != "running":
        return
    await _finish_game(context, game_state, reason="Время игры истекло.")


async def _turn_warning_job(context: CallbackContext) -> None:
    job = context.job
    if job is None:
        return
    state.scheduled_jobs.pop(job.name, None)
    data = job.data or {}
    game_id = data.get("game_id")
    player_id = data.get("player_id")
    if not game_id or player_id is None:
        return
    game_state = _load_state_by_game_id(game_id)
    if not game_state or game_state.status != "running":
        return
    if _current_player_id(game_state) != player_id:
        return
    player = game_state.players.get(player_id)
    if not player:
        return
    warning = f"{player.name}, осталось {TURN_WARNING_SECONDS} секунд на ход!"
    await _broadcast_to_players(context, game_state, warning)


async def _turn_timeout_job(context: CallbackContext) -> None:
    job = context.job
    if job is None:
        return
    state.scheduled_jobs.pop(job.name, None)
    data = job.data or {}
    game_id = data.get("game_id")
    player_id = data.get("player_id")
    if not game_id or player_id is None:
        return
    game_state = _load_state_by_game_id(game_id)
    if not game_state or game_state.status != "running":
        return
    if _current_player_id(game_state) != player_id:
        return
    await _handle_turn_timeout(context, game_state)


def _assign_clues_to_slots(puzzle: Puzzle | CompositePuzzle, clues: Sequence[WordClue]) -> None:
    language = puzzle.language
    clue_map: dict[str, str] = {}
    for clue in clues:
        clue_map[_canonical_answer(clue.word, language)] = clue.clue
    if isinstance(puzzle, CompositePuzzle):
        for component in puzzle.components:
            _assign_clues_to_slots(component.puzzle, clues)
        return
    for slot in puzzle.slots:
        if not slot.answer:
            continue
        canonical = _canonical_answer(slot.answer, language)
        slot.clue = clue_map.get(canonical, f"Слово из {slot.length} букв")


def _build_word_components(clues: Sequence[WordClue], language: str) -> list[list[WordClue]]:
    """Split clues into connected components by shared letters."""

    canonical_forms = [_canonical_answer(clue.word, language) for clue in clues]
    graph: dict[int, set[int]] = {idx: set() for idx in range(len(clues))}
    for i in range(len(clues)):
        for j in range(i + 1, len(clues)):
            if set(canonical_forms[i]) & set(canonical_forms[j]):
                graph[i].add(j)
                graph[j].add(i)

    visited: set[int] = set()
    components: list[list[WordClue]] = []

    for idx in range(len(clues)):
        if idx in visited:
            continue
        stack = [idx]
        component_indices: list[int] = []
        while stack:
            current = stack.pop()
            if current in visited:
                continue
            visited.add(current)
            component_indices.append(current)
            stack.extend(graph[current])
        if component_indices:
            component_indices.sort()
            components.append([clues[i] for i in component_indices])
    components.sort(key=len, reverse=True)
    return components


def _select_connected_clue_set(
    components: Sequence[Sequence[WordClue]], language: str, size: int
) -> list[WordClue] | None:
    """Return a connected subset of clues with the requested size if available."""

    if size <= 0:
        return []

    def _extract_from_component(component: Sequence[WordClue]) -> list[WordClue] | None:
        if len(component) < size:
            return None
        letter_sets = [
            _canonical_letter_set(clue.word, language) for clue in component
        ]
        indices = list(range(len(component)))
        for start_pos, start_idx in enumerate(indices):
            selected = [start_idx]
            remaining = indices[:start_pos] + indices[start_pos + 1 :]
            current_letters = set(letter_sets[start_idx])
            while len(selected) < size and remaining:
                found = False
                for pos, idx in enumerate(remaining):
                    if letter_sets[idx] & current_letters:
                        selected.append(idx)
                        current_letters.update(letter_sets[idx])
                        remaining.pop(pos)
                        found = True
                        break
                if not found:
                    break
            if len(selected) == size:
                return [component[i] for i in sorted(selected)]
        return None

    for component in components:
        subset = _extract_from_component(component)
        if subset is not None:
            return subset
    return None


def _generate_composite(
    chat_id: int,
    language: str,
    theme: str,
    components: Sequence[Sequence[WordClue]],
    *,
    thread_id: int = 0,
) -> tuple[CompositePuzzle, GameState]:
    composite_id = uuid4().hex
    composite_components: list[CompositeComponent] = []
    row_offset = 0
    for index, component_clues in enumerate(components, start=1):
        words = [clue.word for clue in component_clues]
        puzzle = generate_fill_in_puzzle(
            puzzle_id=f"{composite_id}-c{index}",
            theme=theme,
            language=language,
            words=words,
            max_size=MAX_PUZZLE_SIZE,
        )
        _assign_clues_to_slots(puzzle, component_clues)
        composite_components.append(
            CompositeComponent(
                index=index,
                puzzle=puzzle,
                row_offset=row_offset,
                col_offset=0,
            )
        )
        row_offset += puzzle.size_rows + 1

    composite = CompositePuzzle(
        id=composite_id,
        theme=theme,
        language=language,
        components=composite_components,
        gap_cells=1,
    )
    save_puzzle(composite.id, composite_to_dict(composite))
    now = time.time()
    game_state = GameState(
        chat_id=chat_id,
        puzzle_id=composite.id,
        puzzle_ids=[component.puzzle.id for component in composite_components],
        filled_cells={},
        solved_slots=set(),
        score=0,
        started_at=now,
        last_update=now,
        hinted_cells=set(),
        host_id=chat_id,
        game_id=str(chat_id),
        scoreboard={chat_id: 0},
        thread_id=thread_id,
    )
    return composite, game_state


def _clone_puzzle_for_test(
    puzzle: Puzzle | CompositePuzzle,
) -> tuple[Puzzle | CompositePuzzle, str, list[str] | None]:
    suffix = uuid4().hex[:8]
    if isinstance(puzzle, CompositePuzzle):
        payload = composite_to_dict(puzzle)
        new_id = f"{puzzle.id}-adm-{suffix}"
        payload["id"] = new_id
        component_ids: list[str] = []
        for index, component_payload in enumerate(payload.get("components", []), start=1):
            puzzle_payload = component_payload.get("puzzle")
            if isinstance(puzzle_payload, dict):
                new_component_id = f"{new_id}-c{index}"
                puzzle_payload["id"] = new_component_id
                component_ids.append(new_component_id)
        save_puzzle(new_id, payload)
        cloned = puzzle_from_dict(dict(payload))
        return cloned, new_id, component_ids or None
    payload = puzzle_to_dict(puzzle)  # type: ignore[arg-type]
    new_id = f"{puzzle.id}-adm-{suffix}"
    payload["id"] = new_id
    save_puzzle(new_id, payload)
    cloned = puzzle_from_dict(dict(payload))
    return cloned, new_id, None


async def _run_generate_puzzle(
    loop: asyncio.AbstractEventLoop,
    chat_id: int,
    language: str,
    theme: str,
    thread_id: int = 0,
    *,
    persist_state: bool = True,
) -> tuple[Puzzle | CompositePuzzle, GameState]:
    args: list[Any] = [chat_id, language, theme]
    if thread_id or not persist_state:
        args.append(thread_id)
    if not persist_state:
        args.append(persist_state)
    return await loop.run_in_executor(None, _generate_puzzle, *args)


def _generate_puzzle(
    chat_id: int,
    language: str,
    theme: str,
    thread_id: int = 0,
    persist_state: bool = True,
) -> tuple[Puzzle | CompositePuzzle, GameState]:
    with logging_context(chat_id=chat_id):
        logger.info(
            "Starting puzzle generation (language=%s, theme=%s)",
            language,
            theme,
        )
        attempted_component_split = False
        replacement_prompt_words: set[str] = set()
        persistent_rejected_words: set[str] = set()
        used_canonical_words: set[str] = set()

        @dataclass(slots=True)
        class RejectionInfo:
            """Metadata describing why a candidate was skipped in an attempt."""

            last_attempt: int
            reasons: set[str]

        rejected_canonical_words: dict[str, RejectionInfo] = {}
        replacement_requests = 0
        current_attempt_index = 0
        replacement_failure_streak = 0
        clues: Sequence[WordClue] | None = None
        validated_clues: list[WordClue] = []
        word_components: list[list[WordClue]] = []
        fallback_component: list[WordClue] | None = None
        max_attempt_words = 0
        min_attempt_words = 0

        def _refresh_clues(*, initial: bool) -> None:
            """Pull a fresh list of clues and reset tracking structures."""

            nonlocal clues
            nonlocal validated_clues
            nonlocal word_components
            nonlocal fallback_component
            nonlocal max_attempt_words
            nonlocal min_attempt_words
            nonlocal attempted_component_split
            nonlocal replacement_requests
            nonlocal current_attempt_index
            nonlocal replacement_failure_streak

            if not initial:
                logger.info(
                    "Regenerating clue list after exhausting replacement attempts"
                )

            replacement_prompt_words.clear()
            used_canonical_words.clear()
            rejected_canonical_words.clear()
            replacement_requests = 0
            current_attempt_index = 0
            attempted_component_split = False
            replacement_failure_streak = 0

            avoid_text = ""
            if persistent_rejected_words:
                avoided_words_text = ", ".join(sorted(persistent_rejected_words))
                avoid_text = f". Избегай слов: {avoided_words_text}."
                logger.debug(
                    "Regeneration avoid list contains %s words",
                    len(persistent_rejected_words),
                )

            clues = generate_clues(theme=f"{theme}{avoid_text}", language=language)
            logger.info("Received %s raw clues from LLM", len(clues))
            validated_clues = validate_word_list(language, clues, deduplicate=True)
            if persistent_rejected_words:
                filtered_clues = [
                    clue
                    for clue in validated_clues
                    if _canonical_answer(clue.word, language)
                    not in persistent_rejected_words
                ]
                if len(filtered_clues) != len(validated_clues):
                    logger.info(
                        "Filtered %s clues due to persistent rejections",
                        len(validated_clues) - len(filtered_clues),
                    )
                validated_clues = filtered_clues
            logger.info("Validated %s clues for placement", len(validated_clues))
            if not validated_clues:
                raise RuntimeError("Не удалось подобрать ни одного подходящего слова")

            word_components = _build_word_components(validated_clues, language)
            logger.debug(
                "Identified %s connected word components after validation",
                len(word_components),
            )

            max_attempt_words = min(len(validated_clues), 80)
            # Allow attempts that use roughly half of the validated pool while
            # preserving the legacy absolute minimum so difficult topics remain
            # feasible without forcing extremely sparse grids.
            dynamic_floor = int(max_attempt_words * 0.5)
            min_attempt_words = min(
                max_attempt_words,
                max(8, min(30, dynamic_floor)),
            )

            fallback_component = None
            if word_components:
                largest_component = max(word_components, key=len)
                fallback_size = min(len(largest_component), max_attempt_words)
                fallback_component = list(largest_component[:fallback_size])

        _refresh_clues(initial=True)

        def _start_new_attempt(clues: Sequence[WordClue]) -> None:
            """Reset tracking sets for a new attempt candidate list."""

            nonlocal current_attempt_index
            nonlocal replacement_failure_streak
            current_attempt_index += 1
            used_canonical_words.clear()
            used_canonical_words.update(
                _canonical_answer(clue.word, language) for clue in clues
            )
            replacement_failure_streak = 0
            for canonical, info in list(rejected_canonical_words.items()):
                if canonical in used_canonical_words:
                    rejected_canonical_words.pop(canonical, None)
                    continue
                if info.last_attempt < current_attempt_index:
                    info.reasons.clear()
        def request_replacement(
            word: str, attempt_clues: Sequence[WordClue]
        ) -> WordClue | None:
            nonlocal replacement_requests
            nonlocal replacement_failure_streak
            canonical = _canonical_answer(word, language)
            replacement_prompt_words.add(canonical)
            used_canonical_words.discard(canonical)
            rejected_canonical_words[canonical] = RejectionInfo(
                last_attempt=current_attempt_index,
                reasons={"original"},
            )
            other_letters: set[str] = set()
            other_letter_sets: list[set[str]] = []
            target_letter_set = _canonical_letter_set(word, language)
            for clue in attempt_clues:
                if _canonical_answer(clue.word, language) == canonical:
                    continue
                letters = _canonical_letter_set(clue.word, language)
                other_letters.update(letters)
                other_letter_sets.append(letters)
            other_letters_text = ", ".join(sorted(other_letters))
            while True:
                if replacement_requests >= MAX_REPLACEMENT_REQUESTS:
                    logger.warning(
                        "Reached maximum replacement requests (%s) while trying to replace %s",
                        MAX_REPLACEMENT_REQUESTS,
                        word,
                    )
                    _refresh_clues(initial=False)
                    return None
                replacement_requests += 1
                prompt_suffix = ", ".join(sorted(replacement_prompt_words))
                avoided_words = set(used_canonical_words)
                avoided_words.update(
                    canonical_word
                    for canonical_word, info in rejected_canonical_words.items()
                    if info.last_attempt == current_attempt_index
                )
                avoided_words.update(persistent_rejected_words)
                avoided_words_text = ", ".join(sorted(avoided_words))
                soft_mode = (
                    replacement_failure_streak
                    >= SOFT_REPLACEMENT_RELAXATION_THRESHOLD
                )
                if other_letters_text:
                    if soft_mode:
                        letter_clause = (
                            "Старайся использовать буквы из: "
                            f"{other_letters_text}, допускаются редкие исключения."
                        )
                    else:
                        letter_clause = (
                            "Каждое слово должно содержать хотя бы одну букву из: "
                            f"{other_letters_text}."
                        )
                else:
                    letter_clause = "Предложи новые слова без повторов."
                replacement_theme = (
                    f"{theme}. Подбери 6-8 новых слов для кроссворда вместо: {prompt_suffix}. "
                    f"{letter_clause} Избегай слов: {avoided_words_text}."
                )
                logger.debug(
                    "Replacement prompt letters: %s; avoiding words: %s",
                    other_letters_text or "—",
                    avoided_words_text or "—",
                )
                logger.info(
                    "Requesting replacement clues (attempt %s) for: %s",
                    replacement_requests,
                    prompt_suffix,
                )
                new_clues = generate_clues(
                    theme=replacement_theme,
                    language=language,
                    min_results=6,
                    max_results=8,
                )
                new_validated = validate_word_list(language, new_clues, deduplicate=True)
                logger.info(
                    "Validated %s replacement candidates", len(new_validated)
                )
                scored_candidates: list[tuple[int, int, str, WordClue]] = []
                for candidate in new_validated:
                    candidate_canonical = _canonical_answer(candidate.word, language)
                    if candidate_canonical in persistent_rejected_words:
                        logger.debug(
                            "Skipping replacement %s due to persistent avoidance",
                            candidate.word,
                        )
                        continue
                    if candidate_canonical in used_canonical_words:
                        rejected_canonical_words[candidate_canonical] = RejectionInfo(
                            last_attempt=current_attempt_index,
                            reasons={"duplicate"},
                        )
                        continue
                    candidate_record = rejected_canonical_words.get(
                        candidate_canonical
                    )
                    if (
                        candidate_record is not None
                        and candidate_record.last_attempt == current_attempt_index
                    ):
                        continue
                    candidate_letters = _canonical_letter_set(candidate.word, language)
                    if other_letters and not soft_mode and not (
                        candidate_letters & other_letters
                    ):
                        logger.debug(
                            "Skipping replacement %s: no shared letters with current attempt",
                            candidate.word,
                        )
                        rejected_canonical_words[candidate_canonical] = RejectionInfo(
                            last_attempt=current_attempt_index,
                            reasons={"no_intersection"},
                        )
                        persistent_rejected_words.add(candidate_canonical)
                        continue
                    if soft_mode and not (
                        candidate_letters & other_letters
                        or candidate_letters & target_letter_set
                    ):
                        logger.debug(
                            "Skipping %s even in relaxed mode: no overlap with target letters",
                            candidate.word,
                        )
                        rejected_canonical_words[candidate_canonical] = RejectionInfo(
                            last_attempt=current_attempt_index,
                            reasons={"relaxed_no_target"},
                        )
                        persistent_rejected_words.add(candidate_canonical)
                        continue
                    score = (
                        len(candidate_letters & other_letters)
                        if other_letters
                        else sum(
                            len(candidate_letters & letters)
                            for letters in other_letter_sets
                        )
                    )
                    scored_candidates.append(
                        (score, len(candidate_canonical), candidate.word, candidate)
                    )

                for score, _, _, candidate in sorted(
                    scored_candidates,
                    key=lambda item: (-item[0], -item[1], item[2]),
                ):
                    candidate_canonical = _canonical_answer(candidate.word, language)
                    rejected_canonical_words.pop(candidate_canonical, None)
                    used_canonical_words.add(candidate_canonical)
                    replacement_failure_streak = 0
                    logger.debug(
                        "Selected replacement %s with score %s",
                        candidate.word,
                        score,
                    )
                    return candidate
                logger.warning(
                    "Replacement attempt %s did not provide new unique words",
                    replacement_requests,
                )
                replacement_failure_streak += 1


        restart_marker = object()

        def attempt_generation(
            candidate_clues: Sequence[WordClue], limit: int
        ) -> tuple[Puzzle | CompositePuzzle, GameState] | None:
            nonlocal attempted_component_split
            puzzle_id = uuid4().hex
            with logging_context(chat_id=chat_id, puzzle_id=puzzle_id):
                attempt_clues = list(candidate_clues)
                _start_new_attempt(attempt_clues)
                while True:
                    try:
                        puzzle = generate_fill_in_puzzle(
                            puzzle_id=puzzle_id,
                            theme=theme,
                            language=language,
                            words=[clue.word for clue in attempt_clues],
                            max_size=MAX_PUZZLE_SIZE,
                        )
                    except DisconnectedWordError as disconnected:
                        logger.info(
                            "Word %s could not be connected, requesting replacement",
                            disconnected.word,
                        )
                        replacement = request_replacement(
                            disconnected.word, attempt_clues
                        )
                        if replacement is None:
                            logger.debug(
                                "No replacement available for %s, restarting with new clues",
                                disconnected.word,
                            )
                            return restart_marker
                        target_canonical = _canonical_answer(
                            disconnected.word, language
                        )
                        for idx, clue in enumerate(attempt_clues):
                            if (
                                _canonical_answer(clue.word, language)
                                == target_canonical
                            ):
                                attempt_clues[idx] = replacement
                                break
                        else:
                            attempt_clues.append(replacement)
                        continue
                    except FillInGenerationError as error:
                        logger.debug(
                            "Attempt with %s words failed to build grid: %s",
                            limit,
                            error,
                        )
                        if (
                            not attempted_component_split
                            and limit == max_attempt_words
                            and len(validated_clues) > 1
                        ):
                            components = word_components
                            attempted_component_split = True
                            if len(components) > 1:
                                logger.info(
                                    "Detected %s disconnected word clusters, generating composite puzzle",
                                    len(components),
                                )
                                try:
                                    composite, game_state = _generate_composite(
                                        chat_id,
                                        language,
                                        theme,
                                        components,
                                        thread_id=thread_id,
                                    )
                                except FillInGenerationError as composite_error:
                                    logger.debug(
                                        "Composite generation failed: %s", composite_error
                                    )
                                else:
                                    logger.info(
                                        "Generated composite puzzle with %s components",
                                        len(components),
                                    )
                                    if persist_state:
                                        _store_state(game_state)
                                    return composite, game_state
                        break
                    else:
                        logger.info(
                            "Constructed dynamic puzzle grid using %s candidate words",
                            len(attempt_clues),
                        )
                        _assign_clues_to_slots(puzzle, attempt_clues)
                        save_puzzle(puzzle.id, puzzle_to_dict(puzzle))
                        now = time.time()
                        game_state = GameState(
                            chat_id=chat_id,
                            puzzle_id=puzzle.id,
                            puzzle_ids=None,
                            filled_cells={},
                            solved_slots=set(),
                            score=0,
                            started_at=now,
                            last_update=now,
                            hinted_cells=set(),
                            host_id=chat_id,
                            game_id=str(chat_id),
                            scoreboard={chat_id: 0},
                            thread_id=thread_id,
                        )
                        if persist_state:
                            _store_state(game_state)
                        logger.info("Generated puzzle ready for delivery")
                        return puzzle, game_state
            return None

        while True:
            restarted = False
            for limit in range(max_attempt_words, min_attempt_words - 1, -1):
                candidate_clues = _select_connected_clue_set(
                    word_components, language, limit
                )
                if not candidate_clues:
                    logger.debug(
                        "Skipping attempt with %s words: no connected subset available",
                        limit,
                    )
                    continue
                result = attempt_generation(candidate_clues, limit)
                if result is restart_marker:
                    restarted = True
                    break
                if result is not None:
                    return result

            if restarted:
                continue

            if fallback_component:
                logger.debug(
                    "Falling back to largest connected component with %s words",
                    len(fallback_component),
                )
                result = attempt_generation(
                    fallback_component, len(fallback_component)
                )
                if result is restart_marker:
                    continue
                if result is not None:
                    return result

            raise RuntimeError(
                "Не удалось сформировать кроссворд из сгенерированных слов"
            )


# ---------------------------------------------------------------------------
# Telegram command handlers
# ---------------------------------------------------------------------------


async def _start_new_private_game(
    update: Update, context: ContextTypes.DEFAULT_TYPE
) -> int:
    chat = update.effective_chat
    message = update.effective_message
    chat_id = chat.id if chat else None
    logger.debug(
        "Chat %s initiated private /new", chat_id if chat_id is not None else "<unknown>"
    )

    if chat_id is not None and chat_id in state.generating_chats:
        if message:
            await message.reply_text(
                "Мы всё ещё готовим ваш кроссворд. Пожалуйста, подождите."
            )
        return ConversationHandler.END

    if chat_id is not None:
        game_state = _load_state_for_chat(chat_id)
    else:
        game_state = None

    puzzle: Puzzle | CompositePuzzle | None = None
    if game_state is not None:
        puzzle = _load_puzzle_for_state(game_state)

    if (
        game_state is not None
        and puzzle is not None
        and not _all_slots_solved(puzzle, game_state)
    ):
        _clear_pending_language(context, chat)
        set_chat_mode(context, MODE_IN_GAME)
        reminder_text = (
            "У вас уже есть активный кроссворд. Давате продолжим текущую игру!"
        )
        if message:
            await message.reply_text(reminder_text)
        try:
            with logging_context(puzzle_id=puzzle.id):
                image_path = render_puzzle(puzzle, game_state)
                await context.bot.send_chat_action(
                    chat_id=chat_id,
                    action=constants.ChatAction.UPLOAD_PHOTO,
                )
                if message:
                    with open(image_path, "rb") as photo:
                        await message.reply_photo(photo=photo)
                    await message.reply_text(
                        _format_clues_message(puzzle, game_state),
                        parse_mode=constants.ParseMode.HTML,
                    )
                    await message.reply_text(ANSWER_INSTRUCTIONS_TEXT)
        except Exception:  # noqa: BLE001
            logger.exception("Failed to resend active puzzle to chat %s", chat_id)
            if message:
                await message.reply_text(
                    "Не удалось показать текущее состояние, но игра продолжается."
                )
        return ConversationHandler.END

    _set_pending_language(context, chat, None)
    set_chat_mode(context, MODE_AWAIT_LANGUAGE)
    if message:
        await message.reply_text(
            "Выберите язык кроссворда (например: ru, en, it, es).",
        )
    return LANGUAGE_STATE


async def _start_new_group_game(
    update: Update, context: ContextTypes.DEFAULT_TYPE
) -> int:
    thread_id = _normalise_thread_id(update)
    chat = update.effective_chat
    message = update.effective_message
    user = update.effective_user
    if chat is None or message is None:
        return ConversationHandler.END
    if chat.id in state.generating_chats:
        await message.reply_text(
            "Мы всё ещё готовим предыдущую игру. Пожалуйста, подождите."
        )
        return ConversationHandler.END

    existing = _load_state_for_chat(chat.id)
    if (
        existing is not None
        and existing.mode != "single"
        and existing.status == "running"
    ):
        await message.reply_text(
            "В этой группе уже идёт игра. Завершите её или используйте /quit."
        )
        return ConversationHandler.END

    if existing is not None:
        _cleanup_game_state(existing)
    is_private_lobby = chat.type == ChatType.PRIVATE
    game_id = uuid4().hex if is_private_lobby else str(chat.id)

    state.lobby_messages.pop(game_id, None)
    state.lobby_host_invites.pop(game_id, None)
    context.chat_data.pop("lobby_message_id", None)

    now = time.time()
    host_id = user.id if user else None
    host_name = _user_display_name(user)
    if host_id and is_private_lobby:
        _register_player_chat(host_id, chat.id, context)
    dm_chat_id = (
        chat.id if is_private_lobby else _lookup_player_chat(host_id)
    ) if host_id else None
    game_state = GameState(
        chat_id=chat.id,
        puzzle_id="",
        filled_cells={},
        solved_slots=set(),
        score=0,
        started_at=now,
        last_update=now,
        hinted_cells=set(),
        host_id=host_id,
        game_id=game_id,
        scoreboard={},
        mode="turn_based",
        status="lobby",
        players={},
        thread_id=thread_id if thread_id > 0 else 0,
    )
    if user and host_id is not None:
        _ensure_player_entry(game_state, user, host_name, dm_chat_id)
    game_state.language = None
    game_state.theme = None
    _store_state(game_state)
    set_chat_mode(context, MODE_AWAIT_LANGUAGE)
    _set_pending_language(context, chat, None)
    await message.reply_text(
        f"{host_name} создаёт новую игру! Укажите язык кроссворда (например: ru, en)."
    )
    return LANGUAGE_STATE


async def _process_join_code(
    update: Update,
    context: ContextTypes.DEFAULT_TYPE,
    code_raw: str,
) -> None:
    chat = update.effective_chat
    message = update.effective_message
    user = update.effective_user
    if chat is None or message is None or user is None:
        return
    if chat.type != ChatType.PRIVATE:
        await message.reply_text("Присоединение доступно только в личном чате с ботом.")
        return
    code = code_raw.strip()
    if not code:
        await message.reply_text("Укажите код для присоединения.")
        return
    code_upper = code.upper()
    game_id = state.join_codes.get(code_upper)
    if not game_id:
        await message.reply_text("Не удалось найти игру по этому коду.")
        return
    game_state = _load_state_by_game_id(game_id)
    if game_state is None or game_state.status != "lobby":
        await message.reply_text("Игра не готова к присоединению.")
        return
    if len(game_state.players) >= MAX_LOBBY_PLAYERS and user.id not in game_state.players:
        await message.reply_text("Достигнут лимит игроков в этой комнате (6).")
        return
    try:
        _register_player_chat(user.id, chat.id, context)
    except TypeError as exc:
        error_text = str(exc)
        if "positional argument" in error_text and "given" in error_text:
            _register_player_chat(user.id, chat.id)  # type: ignore[misc]
        else:
            raise
    existing = game_state.players.get(user.id)
    if existing:
        existing.dm_chat_id = chat.id
        _store_state(game_state)
        await message.reply_text(
            f"Вы уже в игре «{game_state.theme or 'без темы'}». Ожидаем старт."
        )
        await _broadcast_to_players(
            context,
            game_state,
            f"{existing.name} снова с нами!",
        )
        await _ensure_generation_notice_for_chat(context, game_state, chat.id)
        _clear_pending_join_for(user.id)
        return

    user_store = _ensure_user_store_for(context, user.id)
    stored_name = user_store.get("player_name")
    if stored_name:
        player = _ensure_player_entry(game_state, user, str(stored_name), chat.id)
        _store_state(game_state)
        await message.reply_text(
            f"Добро пожаловать обратно, {player.name}! Ждите начала игры."
        )
        await _broadcast_to_players(
            context,
            game_state,
            f"Игрок <b>{html.escape(player.name)}</b> подключился к игре!",
            parse_mode=constants.ParseMode.HTML,
        )
        await _update_lobby_message(context, game_state)
        await _ensure_generation_notice_for_chat(context, game_state, chat.id)
        _clear_pending_join_for(user.id)
        return

    with logging_context(chat_id=chat.id, puzzle_id=game_state.puzzle_id):
        logger.info(
            "Prompting user %s to provide display name for game %s via code %s",
            user.id,
            game_state.game_id,
            code_upper,
        )
    response = await message.reply_text(
        "Как вас представить другим игрокам?", reply_markup=ForceReply(selective=True)
    )
    prompt_message_id = getattr(response, "message_id", None)
    pending_payload = {
        "game_id": game_state.game_id,
        "code": code_upper,
        "prompt_message_id": prompt_message_id,
    }
    user_store["pending_join"] = pending_payload
    state.pending_join_replies[user.id] = {
        "game_id": game_state.game_id,
        "chat_id": chat.id,
        "code": code_upper,
        "prompt_message_id": prompt_message_id,
    }
    logger.info(
        "Waiting for join name from user %s for game %s",
        user.id,
        game_state.game_id,
    )


def _reset_new_game_context(
    update: Update, context: ContextTypes.DEFAULT_TYPE
) -> None:
    """Clear chat and user state before launching a new game flow."""

    chat = update.effective_chat
    chat_id = chat.id if chat else None
    _cancel_reminder(context)
    _clear_generation_notice(context, chat_id)
    _clear_pending_language(context, chat)
    if isinstance(getattr(context, "chat_data", None), dict):
        context.chat_data.pop("lobby_message_id", None)
        context.chat_data.pop(PENDING_ADMIN_TEST_KEY, None)
    _clear_button_flow_state(context, chat)
    set_chat_mode(context, MODE_IDLE)
    if isinstance(getattr(context, "user_data", None), dict):
        context.user_data.pop("pending_join", None)
    user = update.effective_user
    if user is not None:
        _clear_pending_join_for(user.id)


def _build_start_menu_keyboard(
    is_admin: bool, target_chat_id: int
) -> InlineKeyboardMarkup:
    rows = [
        [InlineKeyboardButton("Отгадывать одному", callback_data=NEW_GAME_MODE_SOLO)],
        [InlineKeyboardButton("Играть с друзьями", callback_data=NEW_GAME_MODE_GROUP)],
    ]
    if is_admin:
        rows.append(
            [
                InlineKeyboardButton(
                    "[адм.] Тестовая сессия",
                    callback_data=f"{ADMIN_TEST_GAME_CALLBACK_PREFIX}{target_chat_id}",
                )
            ]
        )
    return InlineKeyboardMarkup(rows)


def _format_start_menu_text(is_admin: bool) -> str:
    lines = [
        "<b>Привет! 👋</b>",
        "Вы попали к боту <b>«Кроссворды»</b>. Выберите режим ниже.",
        "<b>Выберите, как хотите играть:</b>",
        "",
        "<b>Доступные варианты:</b>",
        "▫️ <b>Одиночная игра</b> — бот подготовит личный кроссворд.",
        "▫️ <b>Игра с друзьями</b> — создадим комнату для совместной игры.",
    ]
    if is_admin:
        lines.append(
            "▫️ <b>[адм.] Тестовая сессия</b> — копия текущей игры для проверки."
        )
    lines.extend([
        "",
        "<i>Нажмите кнопку, чтобы начать.</i>",
    ])
    return "\n".join(lines)


async def _send_start_menu_prompt(
    context: ContextTypes.DEFAULT_TYPE,
    chat: Chat | None,
    message: Message | None,
    *,
    is_admin: bool,
) -> None:
    target_chat_id = chat.id if chat else 0
    keyboard = _build_start_menu_keyboard(is_admin, target_chat_id)
    text = _format_start_menu_text(is_admin)
    kwargs = {
        "reply_markup": keyboard,
        "disable_web_page_preview": True,
        "parse_mode": constants.ParseMode.HTML,
    }
    if message is not None:
        await message.reply_text(text, **kwargs)
        return
    if chat is not None:
        await context.bot.send_message(chat_id=chat.id, text=text, **kwargs)


@command_entrypoint(fallback=ConversationHandler.END)
async def start_new_game(update: Update, context: ContextTypes.DEFAULT_TYPE) -> int:
    _normalise_thread_id(update)
    chat = update.effective_chat
    message = update.effective_message
    user = update.effective_user
    if chat and chat.type == ChatType.PRIVATE and context.args:
        first_arg = context.args[0]
        if first_arg and first_arg.lower().startswith("join_"):
            await _process_join_code(update, context, first_arg[5:])
            return ConversationHandler.END

    if message is None:
        return ConversationHandler.END

    settings = state.settings
    admin_id = settings.admin_id if settings else None
    is_admin = user is not None and admin_id is not None and user.id == admin_id

    await _send_start_menu_prompt(
        context,
        chat,
        message,
        is_admin=is_admin,
    )

    return MENU_STATE


@command_entrypoint()
async def new_game_menu_callback_handler(
    update: Update, context: ContextTypes.DEFAULT_TYPE
) -> int:
    _normalise_thread_id(update)
    query = update.callback_query
    if query is None or not query.data:
        return MENU_STATE

    data = query.data
    if not data.startswith(NEW_GAME_MENU_CALLBACK_PREFIX):
        return MENU_STATE

    chat = update.effective_chat
    mode = data[len(NEW_GAME_MENU_CALLBACK_PREFIX) :]

    if mode == "solo":
        if chat is None or chat.type != ChatType.PRIVATE:
            await query.answer(
                "Одиночный режим доступен только в личном чате.", show_alert=True
            )
            return MENU_STATE
        await query.answer()
        _reset_new_game_context(update, context)
        return await _start_new_private_game(update, context)

    if mode == "group":
        if chat is None or (
            chat.type not in GROUP_CHAT_TYPES
            and chat.type != ChatType.PRIVATE
        ):
            await query.answer(
                "Режим для друзей доступен в группах или из личного чата с ботом.",
                show_alert=True,
            )
            return MENU_STATE
        await query.answer()
        _reset_new_game_context(update, context)
        return await _start_new_group_game(update, context)

    await query.answer()
    return MENU_STATE


@command_entrypoint()
async def new_game_menu_admin_proxy_handler(
    update: Update, context: ContextTypes.DEFAULT_TYPE
) -> int:
    _normalise_thread_id(update)
    _reset_new_game_context(update, context)
    chat = update.effective_chat
    query = update.callback_query
    message = update.effective_message
    if chat is None:
        if query is not None:
            await query.answer()
        return ConversationHandler.END
    base_state = _load_state_for_chat(chat.id)
    if base_state is not None:
        invalid_state = False
        if base_state.status != "running":
            invalid_state = True
        elif not base_state.puzzle_id:
            invalid_state = True
        elif load_puzzle(base_state.puzzle_id) is None:
            invalid_state = True
        if invalid_state:
            _cleanup_game_state(base_state)
            base_state = None
    if base_state is None:
        reply_method = getattr(message, "reply_text", None)
        if not callable(reply_method):
            _clear_pending_admin_test(context)
            if query is not None:
                await query.answer()
            return ConversationHandler.END
        _set_pending_admin_test(context, chat.id)
        if query is not None:
            await query.answer()
        result = await _start_new_group_game(update, context)
        if result == ConversationHandler.END:
            _clear_pending_admin_test(context)
        return result
    _clear_pending_admin_test(context)
    await admin_test_game_callback_handler(update, context)
    return ConversationHandler.END


@command_entrypoint(fallback=ConversationHandler.END)
async def handle_language(update: Update, context: ContextTypes.DEFAULT_TYPE) -> int:
    _normalise_thread_id(update)
    chat = update.effective_chat
    message = update.effective_message
    if chat is None or message is None or not message.text:
        return LANGUAGE_STATE
    if is_chat_mode_set(context) and get_chat_mode(context) != MODE_AWAIT_LANGUAGE:
        logger.debug(
            "Ignoring language input while in mode %s",
            get_chat_mode(context),
        )
        return LANGUAGE_STATE
    language = message.text.strip().lower()
    if not language or not language.isalpha():
        await message.reply_text("Пожалуйста, введите язык одним словом, например ru.")
        return LANGUAGE_STATE
    logger.debug(
        "Chat %s selected language %s",
        chat.id if chat else "<unknown>",
        language,
    )
    pending_admin_chat = _get_pending_admin_test(context)
    is_admin_flow = chat is not None and pending_admin_chat == chat.id
    game_state = _load_state_for_chat(chat.id)
    lobby_mode = (
        game_state is not None
        and game_state.mode == "turn_based"
        and game_state.status == "lobby"
    )
    if chat.type in GROUP_CHAT_TYPES or lobby_mode:
        if not lobby_mode:
            await message.reply_text("Создайте новую игру командой /new в этом чате.")
            set_chat_mode(context, MODE_IDLE)
            _clear_pending_language(context, chat)
            _clear_pending_admin_test(context)
            return ConversationHandler.END
        game_state.language = language
        game_state.last_update = time.time()
        _store_state(game_state)
        _set_pending_language(context, chat, language)
        set_chat_mode(context, MODE_AWAIT_THEME)
        if is_admin_flow:
            await message.reply_text(
                "Отлично! Теперь укажите тему для тестовой игры.",
            )
        else:
            await message.reply_text("Отлично! Теперь укажите тему кроссворда.")
        return THEME_STATE

    _set_pending_language(context, chat, language)
    set_chat_mode(context, MODE_AWAIT_THEME)
    await message.reply_text("Отлично! Теперь укажите тему кроссворда.")
    return THEME_STATE


@command_entrypoint()
async def button_language_handler(update: Update, context: ContextTypes.DEFAULT_TYPE) -> None:
    _normalise_thread_id(update)
    chat = update.effective_chat
    message = update.effective_message
    if chat is None or message is None or not message.text:
        return
    if is_chat_mode_set(context) and get_chat_mode(context) != MODE_AWAIT_LANGUAGE:
        logger.debug(
            "Ignoring button language input while in mode %s",
            get_chat_mode(context),
        )
        return
    flow_state = _ensure_button_flow_state(context, chat)
    if flow_state.get(BUTTON_STEP_KEY) != BUTTON_STEP_LANGUAGE:
        return
    user = getattr(update, "effective_user", None)
    if user is not None:
        user_store = _ensure_user_store_for(context, user.id)
        if user_store.get("pending_join"):
            logger.debug(
                "Ignoring button language input for user %s while join pending",
                user.id,
            )
            return
    trimmed_text = message.text.strip()
    if trimmed_text in LOBBY_CONTROL_CAPTIONS:
        logger.debug(
            "Ignoring button language input matching lobby control caption: %s",
            trimmed_text,
        )
        return
    language = trimmed_text.lower()
    if not language or not language.isalpha():
        await message.reply_text("Пожалуйста, введите язык одним словом, например ru.")
        return
    game_state = _load_state_for_chat(chat.id)
    if (
        game_state is not None
        and game_state.mode == "turn_based"
        and game_state.status == "lobby"
    ):
        game_state.language = language
        game_state.last_update = time.time()
        _store_state(game_state)
    flow_state[BUTTON_LANGUAGE_KEY] = language
    flow_state[BUTTON_STEP_KEY] = BUTTON_STEP_THEME
    set_chat_mode(context, MODE_AWAIT_THEME)
    _set_pending_language(context, chat, language)
    logger.debug(
        "Chat %s selected language %s via button flow",
        update.effective_chat.id if update.effective_chat else "<unknown>",
        language,
    )
    await message.reply_text("Отлично! Теперь укажите тему кроссворда.")


@command_entrypoint(fallback=ConversationHandler.END)
async def handle_theme(update: Update, context: ContextTypes.DEFAULT_TYPE) -> int:
    _normalise_thread_id(update)
    chat = update.effective_chat
    message = update.effective_message
    if chat is None or message is None or not message.text:
        return THEME_STATE
    if is_chat_mode_set(context) and get_chat_mode(context) != MODE_AWAIT_THEME:
        logger.debug(
            "Ignoring theme input while in mode %s",
            get_chat_mode(context),
        )
        return THEME_STATE

    user = getattr(update, "effective_user", None)
    pending_admin_chat = _get_pending_admin_test(context)
    is_admin_flow = chat is not None and pending_admin_chat == chat.id
    game_state = _load_state_for_chat(chat.id)
    lobby_mode = (
        game_state is not None
        and game_state.mode == "turn_based"
        and game_state.status == "lobby"
    )
    if chat.type in GROUP_CHAT_TYPES or lobby_mode:
        if not lobby_mode:
            await message.reply_text("Создайте новую игру командой /new в этом чате.")
            set_chat_mode(context, MODE_IDLE)
            _clear_pending_language(context, chat)
            _clear_pending_admin_test(context)
            return ConversationHandler.END
        theme = message.text.strip()
        if not theme:
            await message.reply_text("Введите тему, например: Древний Рим.")
            return THEME_STATE
        language = game_state.language or _get_pending_language(context, chat)
        if not language:
            await message.reply_text("Сначала выберите язык через команду /new.")
            set_chat_mode(context, MODE_IDLE)
            _clear_pending_language(context, chat)
            _clear_pending_admin_test(context)
            return ConversationHandler.END
        game_state.language = language
        game_state.theme = theme
        previous_puzzle_id = game_state.puzzle_id
        if previous_puzzle_id:
            delete_puzzle(previous_puzzle_id)
        game_state.puzzle_id = ""
        game_state.puzzle_ids = None
        game_state.filled_cells.clear()
        game_state.solved_slots.clear()
        game_state.hinted_cells = set()
        game_state.score = 0
        game_state.scoreboard.clear()
        game_state.turn_order.clear()
        game_state.turn_index = 0
        game_state.active_slot_id = None
        game_state.status = "lobby"
        game_state.last_update = time.time()
        _store_state(game_state)
        _clear_pending_language(context, chat)
        set_chat_mode(context, MODE_IDLE)
        existing_task = state.lobby_generation_tasks.get(game_state.game_id)
        if existing_task:
            state.lobby_generation_tasks.pop(game_state.game_id, None)
            if not existing_task.done():
                existing_task.cancel()
                with suppress(asyncio.CancelledError):
                    await existing_task
        if is_admin_flow:
            state.lobby_generation_tasks.pop(game_state.game_id, None)
            await message.reply_text(
                "\n".join(
                    [
                        "[адм.] Тестовая игра 1×1 запущена!",
                        f"Игроки: {_user_display_name(user)} и {DUMMY_NAME}.",
                    ]
                )
            )
            await message.reply_text(
                "[адм.] Готовлю тестовый кроссворд, это может занять немного времени.",
            )
            loop = asyncio.get_running_loop()
            puzzle: Puzzle | CompositePuzzle | None = None
            generated_state: GameState | None = None
            state.generating_chats.add(chat.id)
            try:
                puzzle, generated_state = await _run_generate_puzzle(
                    loop,
                    chat.id,
                    language,
                    theme,
                    game_state.thread_id if getattr(game_state, "thread_id", 0) else 0,
                )
            except Exception:  # noqa: BLE001
                logger.exception(
                    "Failed to generate admin test puzzle for chat %s", chat.id
                )
                await message.reply_text(
                    "Не удалось подготовить тестовую игру. Попробуйте снова через /admin.",
                )
                _clear_pending_admin_test(context)
                return ConversationHandler.END
            finally:
                state.generating_chats.discard(chat.id)
            if generated_state is None or puzzle is None:
                await message.reply_text(
                    "Не удалось подготовить тестовую игру. Попробуйте снова через /admin.",
                )
                _clear_pending_admin_test(context)
                return ConversationHandler.END
            game_state.puzzle_id = generated_state.puzzle_id
            game_state.puzzle_ids = generated_state.puzzle_ids
            game_state.last_update = time.time()
            _store_state(game_state)
            if user is None:
                logger.warning(
                    "Admin test flow missing user context for chat %s", chat.id
                )
                await message.reply_text(
                    "Не удалось определить администратора для тестовой игры.",
                )
                _clear_pending_admin_test(context)
                return ConversationHandler.END
            try:
                await _launch_admin_test_game(
                    context,
                    base_state=game_state,
                    puzzle=puzzle,
                    admin_user=user,
                    source_chat=chat,
                    announce_start=False,
                )
            except PermissionError:
                await message.reply_text(
                    "Недостаточно прав для запуска тестовой игры.",
                )
                _clear_pending_admin_test(context)
                return ConversationHandler.END
            except RuntimeError:
                await message.reply_text("Режим тестовой игры недоступен.")
                _clear_pending_admin_test(context)
                return ConversationHandler.END
            except Exception:  # noqa: BLE001
                logger.exception(
                    "Failed to start admin test game from theme flow for chat %s",
                    chat.id,
                )
                await message.reply_text(
                    "Не удалось запустить тестовую игру. Попробуйте снова через /admin.",
                )
                _clear_pending_admin_test(context)
                return ConversationHandler.END
            _clear_pending_admin_test(context)
            return ConversationHandler.END
        await _send_generation_notice_to_game(
            context,
            game_state,
            "Тема сохранена! Готовим кроссворд, это может занять немного времени.",
            message=message,
        )
        if game_state.game_id not in state.lobby_messages:
            await _publish_lobby_message(context, game_state)
        else:
            await _update_lobby_message(context, game_state)
        generation_task = asyncio.create_task(
            _run_lobby_puzzle_generation(
                context, game_state.game_id, language, theme
            )
        )
        state.lobby_generation_tasks[game_state.game_id] = generation_task
        return ConversationHandler.END

    if chat.id in state.generating_chats:
        await message.reply_text(
            "Мы всё ещё готовим ваш кроссворд. Пожалуйста, подождите."
        )
        set_chat_mode(context, MODE_IDLE)
        _clear_pending_language(context, chat)
        return ConversationHandler.END

    language = _get_pending_language(context, chat)
    if not language:
        await message.reply_text("Сначала выберите язык через команду /new.")
        set_chat_mode(context, MODE_IDLE)
        _clear_pending_language(context, chat)
        return ConversationHandler.END

    theme = message.text.strip()
    if not theme:
        await message.reply_text("Введите тему, например: Древний Рим.")
        return THEME_STATE

    logger.info("Chat %s selected theme %s", chat.id, theme)
    _cancel_reminder(context)
    await _send_generation_notice(
        context,
        chat.id,
        "Готовлю кроссворд, это может занять немного времени...",
        message=message,
    )
    loop = asyncio.get_running_loop()
    generation_token = secrets.token_hex(16)
    context.chat_data[GENERATION_TOKEN_KEY] = generation_token
    try:
        puzzle: Puzzle | CompositePuzzle | None = None
        game_state: GameState | None = None
        state.generating_chats.add(chat.id)
        try:
            puzzle, game_state = await _run_generate_puzzle(
                loop,
                chat.id,
                language,
                theme,
                state.chat_threads.get(chat.id, 0),
            )
        except Exception:  # noqa: BLE001
            logger.exception("Failed to generate puzzle for chat %s", chat.id)
            _cleanup_chat_resources(chat.id)
            _clear_generation_notice(context, chat.id)
            await message.reply_text(
                "Сейчас не получилось подготовить кроссворд. Попробуйте выполнить /new чуть позже."
            )
            context.chat_data.pop(GENERATION_TOKEN_KEY, None)
            set_chat_mode(context, MODE_IDLE)
            return ConversationHandler.END
        finally:
            state.generating_chats.discard(chat.id)

        stored_token = context.chat_data.get(GENERATION_TOKEN_KEY)
        if stored_token != generation_token:
            logger.info(
                "Skipping delivery for chat %s because generation was cancelled",
                chat.id,
            )
            set_chat_mode(context, MODE_IDLE)
            if game_state is not None:
                _cleanup_game_state(game_state)
            _clear_generation_notice(context, chat.id)
            context.chat_data.pop(GENERATION_TOKEN_KEY, None)
            return ConversationHandler.END

        context.chat_data.pop(GENERATION_TOKEN_KEY, None)
        set_chat_mode(context, MODE_IN_GAME)
        delivered = await _deliver_puzzle_via_bot(context, chat.id, puzzle, game_state)
        if not delivered:
            set_chat_mode(context, MODE_IDLE)
            _cleanup_game_state(game_state)
            _clear_generation_notice(context, chat.id)
            await message.reply_text(
                "Возникла ошибка при подготовке кроссворда. Попробуйте начать новую игру командой /new."
            )
            return ConversationHandler.END

        if context.job_queue:
            job = context.job_queue.run_once(
                _reminder_job,
                REMINDER_DELAY_SECONDS,
                chat_id=chat.id,
                name=f"hint-reminder-{chat.id}",
            )
            context.chat_data["reminder_job"] = job

        _clear_generation_notice(context, chat.id)
        logger.info("Delivered freshly generated puzzle to chat")
        return ConversationHandler.END
    finally:
        _clear_pending_language(context, chat)


@command_entrypoint()
async def button_theme_handler(update: Update, context: ContextTypes.DEFAULT_TYPE) -> None:
    _normalise_thread_id(update)
    chat = update.effective_chat
    flow_state = _get_button_flow_state(context, chat)
    if not flow_state or flow_state.get(BUTTON_STEP_KEY) != BUTTON_STEP_THEME:
        return
    message = update.effective_message
    if chat is None or message is None or not message.text:
        return
    trimmed_text = message.text.strip()
    if trimmed_text in LOBBY_CONTROL_CAPTIONS:
        logger.debug(
            "Ignoring button theme input matching lobby control caption: %s",
            trimmed_text,
        )
        return
    user = getattr(update, "effective_user", None)
    if user is not None:
        user_store = _ensure_user_store_for(context, user.id)
        if user_store.get("pending_join"):
            logger.debug(
                "Ignoring button theme input for user %s while join pending",
                user.id,
            )
            return
    if chat.type in GROUP_CHAT_TYPES:
        await handle_theme(update, context)
        flow_state[BUTTON_STEP_KEY] = BUTTON_STEP_LANGUAGE
        return
    game_state = _load_state_for_chat(chat.id)
    if (
        game_state is not None
        and game_state.mode == "turn_based"
        and game_state.status == "lobby"
    ):
        await handle_theme(update, context)
        flow_state[BUTTON_STEP_KEY] = BUTTON_STEP_LANGUAGE
        return
    if is_chat_mode_set(context) and get_chat_mode(context) != MODE_AWAIT_THEME:
        logger.debug(
            "Ignoring button theme input while in mode %s",
            get_chat_mode(context),
        )
        return
    if chat.id in state.generating_chats:
        await message.reply_text(
            "Мы всё ещё готовим ваш предыдущий кроссворд. Пожалуйста, подождите."
        )
        return
    language = flow_state.get(BUTTON_LANGUAGE_KEY)
    if not language:
        await message.reply_text("Сначала выберите язык через команду /new.")
        flow_state[BUTTON_STEP_KEY] = BUTTON_STEP_LANGUAGE
        return
    theme = trimmed_text
    if not theme:
        await message.reply_text("Введите тему, например: Древний Рим.")
        return
    logger.info("Chat %s requested theme '%s' via button flow", chat.id, theme)
    _cancel_reminder(context)
    await _send_generation_notice(
        context,
        chat.id,
        "Готовлю кроссворд, это может занять немного времени...",
        message=message,
    )
    loop = asyncio.get_running_loop()
    puzzle: Puzzle | CompositePuzzle | None = None
    game_state: GameState | None = None
    state.generating_chats.add(chat.id)
    generation_token = secrets.token_hex(16)
    context.chat_data[GENERATION_TOKEN_KEY] = generation_token
    try:
        puzzle, game_state = await _run_generate_puzzle(
            loop,
            chat.id,
            language,
            theme,
            state.chat_threads.get(chat.id, 0),
        )
    except Exception:  # noqa: BLE001
        logger.exception("Failed to generate puzzle for chat %s via button flow", chat.id)
        _cleanup_chat_resources(chat.id)
        _clear_button_flow_state(context, chat)
        _clear_generation_notice(context, chat.id)
        await message.reply_text(
            "Сейчас не получилось подготовить кроссворд. Попробуйте выполнить /new чуть позже."
        )
        context.chat_data.pop(GENERATION_TOKEN_KEY, None)
        return
    finally:
        state.generating_chats.discard(chat.id)
    stored_token = context.chat_data.get(GENERATION_TOKEN_KEY)
    _clear_button_flow_state(context, chat)
    if stored_token != generation_token:
        logger.info(
            "Skipping button flow delivery for chat %s due to cancellation",
            chat.id,
        )
        set_chat_mode(context, MODE_IDLE)
        if game_state is not None:
            _cleanup_game_state(game_state)
        _clear_generation_notice(context, chat.id)
        context.chat_data.pop(GENERATION_TOKEN_KEY, None)
        return
    context.chat_data.pop(GENERATION_TOKEN_KEY, None)
    set_chat_mode(context, MODE_IN_GAME)
    delivered = await _deliver_puzzle_via_bot(context, chat.id, puzzle, game_state)
    if not delivered:
        set_chat_mode(context, MODE_IDLE)
        _cleanup_game_state(game_state)
        _clear_generation_notice(context, chat.id)
        await message.reply_text(
            "Возникла ошибка при подготовке кроссворда. Попробуйте начать новую игру командой /new."
        )
        return
    if context.job_queue:
        job = context.job_queue.run_once(
            _reminder_job,
            REMINDER_DELAY_SECONDS,
            chat_id=chat.id,
            name=f"hint-reminder-{chat.id}",
        )
        context.chat_data["reminder_job"] = job

    _clear_generation_notice(context, chat.id)


@command_entrypoint()
async def join_command(update: Update, context: ContextTypes.DEFAULT_TYPE) -> None:
    _normalise_thread_id(update)
    chat = update.effective_chat
    message = update.effective_message
    if chat is None or message is None:
        return
    if chat.type != ChatType.PRIVATE:
        await message.reply_text("Используйте эту команду в личном чате с ботом.")
        return
    if not context.args:
        await message.reply_text("Использование: /join <код>")
        return
    await _process_join_code(update, context, context.args[0])


@command_entrypoint()
async def join_name_response_handler(
    update: Update, context: ContextTypes.DEFAULT_TYPE
) -> None:
    _normalise_thread_id(update)
    chat = update.effective_chat
    message = update.effective_message
    user = update.effective_user
    if chat is None or message is None or user is None:
        return
    if chat.type != ChatType.PRIVATE:
        return
    user_store = _ensure_user_store_for(context, user.id)
    pending_store = user_store.get("pending_join")
    pending_entry = state.pending_join_replies.get(user.id)
    if not isinstance(pending_store, dict) or pending_entry is None:
        logger.info(
            "Ignoring join reply from user %s: no pending join context",
            user.id,
        )
        user_store.pop("pending_join", None)
        _clear_pending_join_for(user.id)
        return
    game_id = pending_store.get("game_id") or pending_entry.get("game_id")
    if not game_id:
        logger.info(
            "Discarding join reply from user %s: missing game identifier",
            user.id,
        )
        user_store.pop("pending_join", None)
        _clear_pending_join_for(user.id)
        return
    if pending_entry.get("chat_id") not in (None, chat.id):
        logger.info(
            "Ignoring join reply from user %s in unexpected chat %s (expected %s)",
            user.id,
            chat.id,
            pending_entry.get("chat_id"),
        )
        return
    name = message.text.strip() if message.text else ""
    if not name:
        logger.info(
            "User %s submitted empty join name for game %s, prompting again",
            user.id,
            game_id,
        )
        response = await message.reply_text(
            "Имя не может быть пустым. Попробуйте снова.",
            reply_markup=ForceReply(selective=True),
        )
        prompt_message_id = getattr(response, "message_id", None)
        pending_store["prompt_message_id"] = prompt_message_id
        state.pending_join_replies[user.id] = {
            "game_id": game_id,
            "chat_id": chat.id,
            "code": pending_entry.get("code"),
            "prompt_message_id": prompt_message_id,
        }
        return
    user_store["player_name"] = name
    user_store.pop("pending_join", None)
    _clear_pending_join_for(user.id)
    game_state = _load_state_by_game_id(game_id)
    if not game_state or game_state.status != "lobby":
        logger.info(
            "Join reply from user %s ignored: lobby %s unavailable",
            user.id,
            game_id,
        )
        await message.reply_text("Игра уже недоступна для присоединения.")
        return
    if len(game_state.players) >= MAX_LOBBY_PLAYERS and user.id not in game_state.players:
        logger.info(
            "Join reply from user %s rejected: lobby %s is full",
            user.id,
            game_id,
        )
        await message.reply_text("К сожалению, комната уже заполнена.")
        return
    try:
        _register_player_chat(user.id, chat.id, context)
    except TypeError as exc:
        error_text = str(exc)
        if "positional argument" in error_text and "given" in error_text:
            _register_player_chat(user.id, chat.id)  # type: ignore[misc]
        else:
            raise
    player = _ensure_player_entry(game_state, user, name, chat.id)
    _store_state(game_state)
    with logging_context(chat_id=chat.id, puzzle_id=game_state.puzzle_id):
        logger.info(
            "User %s joined game %s as %s",
            user.id,
            game_state.game_id,
            player.name,
        )
    await message.reply_text(
        f"Приятно познакомиться, {player.name}! Ждите начала игры.",
        reply_markup=ReplyKeyboardRemove(),
    )
    await _broadcast_to_players(
        context,
        game_state,
        f"{player.name} присоединился к игре!",
    )
    await _ensure_generation_notice_for_chat(context, game_state, chat.id)
    await _update_lobby_message(context, game_state)


@command_entrypoint()
async def lobby_contact_handler(
    update: Update, context: ContextTypes.DEFAULT_TYPE
) -> None:
    _normalise_thread_id(update)
    chat = update.effective_chat
    message = update.effective_message
    user = update.effective_user
    if chat is None or message is None or user is None:
        return
    if chat.type != ChatType.PRIVATE:
        return
    shared_user = getattr(message, "user_shared", None)
    shared_request_id = getattr(shared_user, "request_id", None)
    if shared_user is None:
        users_shared = getattr(message, "users_shared", None)
        if users_shared is not None:
            shared_users_list = getattr(users_shared, "users", None) or []
            first_shared_user = shared_users_list[0] if shared_users_list else None
            if first_shared_user is not None:
                shared_user = first_shared_user
                shared_request_id = getattr(first_shared_user, "request_id", None)
                if shared_request_id is None:
                    shared_request_id = getattr(users_shared, "request_id", None)
    contact = message.contact
    if shared_user is None and contact is None:
        return
    user_store = _ensure_user_store_for(context, user.id)
    pending = user_store.get("pending_invite")
    expected_request_id: int | None = None
    game_id: str | None = None
    code_hint: str | None = None
    if isinstance(pending, dict):
        expected_request_id = pending.get("request_id")
        game_id = pending.get("game_id")
        code_hint = pending.get("code")
    else:
        pending = None
    reply_keyboard: ReplyKeyboardMarkup | None = None
    if expected_request_id is not None:
        reply_keyboard = _build_lobby_invite_keyboard(expected_request_id)
    if not game_id or expected_request_id is None:
        fallback_state = _find_turn_game_for_private_chat(chat.id, user.id)
        invite_id: int | None = None
        if fallback_state:
            invite_id = await _send_lobby_invite_controls(
                context, fallback_state, force=True
            )
        if invite_id is not None:
            refreshed_request = state.lobby_invite_requests.get(fallback_state.game_id)
            if refreshed_request is not None:
                show_start = _should_show_lobby_start_button(fallback_state)
                reply_markup = _build_lobby_invite_keyboard(
                    refreshed_request, show_start=show_start
                )
            else:
                reply_markup = None
            await message.reply_text(
                "Обновил клавиатуру приглашений. Попробуйте снова.",
                reply_markup=reply_markup,
            )
        else:
            await message.reply_text(
                "Приглашение не найдено. Откройте меню лобби ещё раз.",
            )
        return
    game_state = _load_state_by_game_id(game_id)
    if not game_state or game_state.status != "lobby":
        await message.reply_text(
            "Лобби больше недоступно. Создайте новое приглашение.",
            reply_markup=reply_keyboard,
        )
        return
    show_start = _should_show_lobby_start_button(game_state)
    reply_keyboard = _build_lobby_invite_keyboard(
        expected_request_id, show_start=show_start
    )
    if user.id != game_state.host_id:
        await message.reply_text(
            "Только создатель комнаты может отправлять приглашения.",
            reply_markup=reply_keyboard,
        )
        return
    if len(game_state.players) >= MAX_LOBBY_PLAYERS:
        await message.reply_text(
            "Достигнут лимит игроков в этой комнате (6).",
            reply_markup=reply_keyboard,
        )
        return
    target_user_id: int | None = None
    contact_name: str | None = None
    if shared_user is not None:
        if (
            expected_request_id is not None
            and shared_request_id is not None
            and shared_request_id != expected_request_id
        ):
            await message.reply_text(
                "Запрос устарел. Откройте меню лобби ещё раз.",
                reply_markup=reply_keyboard,
            )
            return
        target_user_id = getattr(shared_user, "user_id", None)
        if target_user_id:
            try:
                shared_chat = await context.bot.get_chat(target_user_id)
            except TelegramError:
                logger.debug(
                    "Failed to resolve shared user %s for game %s",
                    target_user_id,
                    game_state.game_id,
                )
            else:
                name = getattr(shared_chat, "full_name", None)
                if not name:
                    first = getattr(shared_chat, "first_name", None)
                    last = getattr(shared_chat, "last_name", None)
                    name = " ".join(part for part in (first, last) if part).strip()
                if not name:
                    username = getattr(shared_chat, "username", None)
                    if username:
                        name = f"@{username}"
                if not name:
                    title = getattr(shared_chat, "title", None)
                    if title:
                        name = str(title)
                if name:
                    contact_name = str(name)
    elif contact is not None:
        target_user_id = contact.user_id
        contact_name_parts = [contact.first_name or "", contact.last_name or ""]
        contact_name = " ".join(part for part in contact_name_parts if part).strip()
        if not contact_name:
            contact_name = contact.phone_number or None
    if target_user_id == user.id:
        await message.reply_text(
            "Нельзя отправить приглашение самому себе.",
            reply_markup=reply_keyboard,
        )
        return
    if target_user_id and target_user_id in game_state.players:
        await message.reply_text(
            "Этот игрок уже участвует в игре.",
            reply_markup=reply_keyboard,
        )
        return
    join_code: str | None = None
    if isinstance(code_hint, str) and game_state.join_codes.get(code_hint) == game_state.game_id:
        join_code = code_hint
    if join_code is None:
        join_code = _find_existing_join_code(game_state)
    generated_code = False
    if join_code is None:
        try:
            join_code = _assign_join_code(game_state)
            generated_code = True
        except RuntimeError:
            await message.reply_text(
                "Не удалось сгенерировать код присоединения. Попробуйте ещё раз позже.",
                reply_markup=reply_keyboard,
            )
            return
    needs_store = generated_code or state.join_codes.get(join_code) != game_state.game_id
    if needs_store:
        game_state.join_codes[join_code] = game_state.game_id
        _store_state(game_state)
    pending = user_store.get("pending_invite") if isinstance(user_store, dict) else pending
    if isinstance(pending, dict):
        pending["code"] = join_code
        user_store["pending_invite"] = pending
    _update_host_pending_invite(
        context,
        user.id,
        game_state.game_id,
        expected_request_id,
        join_code,
    )
    link = await _build_join_link(context, join_code)
    inviter_name = _user_display_name(user)
    lobby_theme = game_state.theme or "без темы"
    language = (game_state.language or "").upper()
    invite_lines = [
        f"{inviter_name} приглашает вас сыграть в кроссворд!",
    ]
    if language:
        invite_lines.append(f"Язык: {language}")
    invite_lines.append(f"Тема: {lobby_theme}")
    invite_lines.append(f"Код для присоединения: {join_code}")
    if link:
        invite_lines.append(f"Присоединяйтесь по ссылке: {link}")
    invite_text = "\n".join(invite_lines)
    if not contact_name and contact is not None:
        contact_name_parts = [contact.first_name or "", contact.last_name or ""]
        contact_name = " ".join(part for part in contact_name_parts if part).strip()
        if not contact_name:
            contact_name = contact.phone_number or None
    if not contact_name:
        contact_name = str(target_user_id) if target_user_id else "игрок"
    sent_successfully = False
    error_message: str | None = None
    if target_user_id:
        try:
            await context.bot.send_message(
                chat_id=target_user_id,
                text=invite_text,
            )
            sent_successfully = True
        except Forbidden:
            error_message = (
                "Не удалось отправить приглашение: бот ещё не общался с этим пользователем."
            )
        except BadRequest as exc:
            logger.warning(
                "Failed to deliver contact invite for game %s to %s: %s",
                game_state.game_id,
                target_user_id,
                exc,
            )
            error_message = (
                "Бот не может отправить приглашение этому пользователю, пока он не начнёт чат с ботом. "
                "Попросите игрока открыть диалог с ботом, нажать «Start» и повторить попытку."
            )
        except TelegramError:
            logger.exception(
                "Failed to deliver contact invite for game %s", game_state.game_id
            )
            error_message = "Возникла ошибка при отправке приглашения."
    else:
        error_message = (
            "У контакта нет Telegram-аккаунта. Передайте код вручную."
        )
    host_reply_lines = []
    if sent_successfully:
        host_reply_lines.append(f"Приглашение отправлено {contact_name}.")
    else:
        if not error_message:
            error_message = "Не удалось отправить приглашение."
        host_reply_lines.append(error_message)
        host_reply_lines.append("Передайте код вручную, чтобы игрок смог подключиться.")
    host_reply_lines.append(f"Код для подключения: {join_code}")
    if link:
        host_reply_lines.append(f"Ссылка: {link}")
    await message.reply_text(
        "\n".join(host_reply_lines),
        reply_markup=reply_keyboard,
    )


@command_entrypoint()
async def lobby_link_message_handler(
    update: Update, context: ContextTypes.DEFAULT_TYPE
) -> None:
    _normalise_thread_id(update)
    chat = update.effective_chat
    message = update.effective_message
    user = update.effective_user
    if chat is None or message is None or user is None:
        return
    if chat.type != ChatType.PRIVATE:
        return
    text = (message.text or "").strip()
    if text != LOBBY_LINK_BUTTON_TEXT:
        return
    user_store = _ensure_user_store_for(context, user.id)
    pending = user_store.get("pending_invite")
    if isinstance(pending, dict):
        request_id = pending.get("request_id")
        game_id = pending.get("game_id")
        code_hint = pending.get("code")
    else:
        request_id = None
        game_id = None
        code_hint = None
    if not game_id or request_id is None:
        fallback_state = _find_turn_game_for_private_chat(chat.id, user.id)
        invite_id: int | None = None
        if fallback_state:
            invite_id = await _send_lobby_invite_controls(
                context, fallback_state, force=True
            )
        if invite_id is not None:
            refreshed_request = state.lobby_invite_requests.get(fallback_state.game_id)
            if refreshed_request is not None:
                show_start = _should_show_lobby_start_button(fallback_state)
                reply_markup = _build_lobby_invite_keyboard(
                    refreshed_request, show_start=show_start
                )
            else:
                reply_markup = None
            await message.reply_text(
                "Обновил клавиатуру приглашений. Используйте кнопки ниже.",
                reply_markup=reply_markup,
            )
        else:
            await message.reply_text(
                "Приглашение не найдено. Откройте меню лобби ещё раз.",
            )
        return
    game_state = _load_state_by_game_id(game_id)
    if (
        not game_state
        or game_state.status != "lobby"
        or user.id != game_state.host_id
    ):
        fallback_state = _find_turn_game_for_private_chat(chat.id, user.id)
        invite_id: int | None = None
        if fallback_state:
            invite_id = await _send_lobby_invite_controls(
                context, fallback_state, force=True
            )
        if invite_id is not None:
            refreshed_request = state.lobby_invite_requests.get(fallback_state.game_id)
            if refreshed_request is not None:
                show_start = _should_show_lobby_start_button(fallback_state)
                reply_markup = _build_lobby_invite_keyboard(
                    refreshed_request, show_start=show_start
                )
            else:
                reply_markup = None
            await message.reply_text(
                "Обновил клавиатуру приглашений. Используйте кнопки ниже.",
                reply_markup=reply_markup,
            )
        else:
            await message.reply_text(
                "Приглашение не найдено. Откройте меню лобби ещё раз.",
            )
        return
    show_start = _should_show_lobby_start_button(game_state)
    reply_keyboard = _build_lobby_invite_keyboard(
        request_id, show_start=show_start
    )
    join_code: str | None = None
    if (
        isinstance(code_hint, str)
        and game_state.join_codes.get(code_hint) == game_state.game_id
    ):
        join_code = code_hint
    if join_code is None:
        join_code = _find_existing_join_code(game_state)
    generated_code = False
    if join_code is None:
        try:
            join_code = _assign_join_code(game_state)
            generated_code = True
        except RuntimeError:
            await message.reply_text(
                "Не удалось сгенерировать код присоединения. Попробуйте ещё раз позже.",
                reply_markup=reply_keyboard,
            )
            return
    needs_store = generated_code or state.join_codes.get(join_code) != game_state.game_id
    if needs_store:
        game_state.join_codes[join_code] = game_state.game_id
        _store_state(game_state)
    pending = user_store.get("pending_invite")
    if isinstance(pending, dict):
        pending["code"] = join_code
        user_store["pending_invite"] = pending
    _update_host_pending_invite(
        context,
        user.id,
        game_state.game_id,
        request_id,
        join_code,
    )
    link = await _build_join_link(context, join_code)
    parts = [f"Код для присоединения: {join_code}"]
    if link:
        parts.append(f"Ссылка: {link}")
    await message.reply_text(
        "\n".join(parts),
        reply_markup=reply_keyboard,
    )


@command_entrypoint()
async def lobby_link_callback_handler(
    update: Update, context: ContextTypes.DEFAULT_TYPE
) -> None:
    _normalise_thread_id(update)
    query = update.callback_query
    if query is None or not query.data:
        return
    if not query.data.startswith(LOBBY_LINK_CALLBACK_PREFIX):
        return
    game_id = query.data[len(LOBBY_LINK_CALLBACK_PREFIX) :]
    game_state = _load_state_by_game_id(game_id)
    if not game_state or game_state.status != "lobby":
        await query.answer("Лобби недоступно.", show_alert=True)
        return
    try:
        code = _assign_join_code(game_state)
    except RuntimeError:
        await query.answer(
            "Не удалось создать новый код. Попробуйте ещё раз позже.",
            show_alert=True,
        )
        return
    _store_state(game_state)
    link = await _build_join_link(context, code)
    user = update.effective_user
    if user is None:
        return
    dm_chat_id = _lookup_player_chat(user.id) or user.id
    request_id = state.lobby_invite_requests.get(game_state.game_id)
    if request_id is None:
        request_id = secrets.randbelow(2**31 - 1) + 1
        state.lobby_invite_requests[game_state.game_id] = request_id
    _update_host_pending_invite(
        context,
        user.id,
        game_state.game_id,
        request_id,
        code,
    )
    show_start = _should_show_lobby_start_button(game_state)
    reply_markup = _build_lobby_invite_keyboard(
        request_id, show_start=show_start
    )
    parts = [f"Код для присоединения: {code}"]
    if link:
        parts.append(f"Ссылка: {link}")
    try:
        await context.bot.send_message(
            chat_id=dm_chat_id,
            text="\n".join(parts),
            reply_markup=reply_markup,
        )
    except Forbidden:
        await query.answer(
            "Не могу отправить ссылку — напишите боту в личном чате.",
            show_alert=True,
        )
        return
    await query.answer("Ссылка отправлена в личном чате.")


@command_entrypoint()
async def lobby_start_callback_handler(
    update: Update, context: ContextTypes.DEFAULT_TYPE
) -> None:
    _normalise_thread_id(update)
    query = update.callback_query
    if query is None or not query.data:
        return
    data = query.data
    user = update.effective_user
    if data.startswith(LOBBY_WAIT_CALLBACK_PREFIX):
        game_id = data.split(":", 1)[-1]
        if user is None:
            await query.answer("Лобби недоступно.", show_alert=True)
            return
        game_state = _load_state_by_game_id(game_id)
        if not game_state:
            await query.answer("Лобби недоступно.", show_alert=True)
            return
        await _process_lobby_start(
            context,
            game_state,
            user,
            trigger_query=query,
            trigger_message=query.message,
        )
        return
    if not data.startswith(LOBBY_START_CALLBACK_PREFIX):
        return
    if user is None:
        await query.answer("Лобби недоступно.", show_alert=True)
        return
    game_id = data.split(":", 2)[-1]
    game_state = _load_state_by_game_id(game_id)
    if not game_state:
        await query.answer("Лобби недоступно.", show_alert=True)
        return
    if game_state.status != "lobby":
        await query.answer("Игра уже запущена или недоступна.", show_alert=True)
        return
    if user.id != game_state.host_id:
        await query.answer("Только создатель комнаты может запустить игру.", show_alert=True)
        return
    if len(game_state.players) < 2:
        await query.answer("Нужно минимум два игрока, чтобы начать игру.", show_alert=True)
        return
    if _is_puzzle_ready(game_state):
        started = await _start_game(context, game_state)
        if started:
            if query.message is not None:
                edit_markup = getattr(query, "edit_message_reply_markup", None)
                if callable(edit_markup):
                    with suppress(BadRequest, TelegramError):
                        await edit_markup(reply_markup=None)
            await query.answer()
        else:
            await query.answer("Не удалось запустить игру. Попробуйте позже.", show_alert=True)
        return
    if not game_state.language or not game_state.theme:
        await query.answer("Сначала выберите язык и тему.", show_alert=True)
        return

    wait_text = (
        "Подождите, кроссворд готовится, игра начнётся как только он будет готов…"
    )
    if query.message is not None:
        with suppress(BadRequest, TelegramError):
            await query.edit_message_text(wait_text)
    await query.answer("Готовим кроссворд...")

    existing_task = state.lobby_generation_tasks.get(game_state.game_id)
    task_active = existing_task is not None and not existing_task.done()
    should_send_notice = not task_active

    game_state.auto_start_on_ready = True
    game_state.generation_in_progress = True
    _store_state(game_state)

    if should_send_notice:
        await _send_generation_notice_to_game(
            context,
            game_state,
            "Готовим кроссворд, это может занять немного времени...",
            message=query.message,
        )

    helper_task = _ensure_puzzle_generated_and_autostart(context, game_state.game_id)
    application = getattr(context, "application", None)
    if application is not None:
        application.create_task(helper_task)
    else:
        asyncio.create_task(helper_task)


@command_entrypoint()
async def lobby_start_button_handler(
    update: Update, context: ContextTypes.DEFAULT_TYPE
) -> None:
    _normalise_thread_id(update)
    chat = update.effective_chat
    message = update.effective_message
    user = update.effective_user
    if chat is None or message is None or user is None:
        return
    button_text = (message.text or "").strip()
    matched = button_text == LOBBY_START_BUTTON_TEXT
    logger.info(
        "Lobby start reply button pressed",
        extra={
            "where": getattr(chat, "type", None),
            "chat_id": getattr(chat, "id", None),
            "user_id": getattr(user, "id", None),
            "matched": matched,
        },
    )
    if not matched:
        return
    game_state = _load_state_for_chat(chat.id)
    if game_state is None and chat.type == ChatType.PRIVATE:
        game_state = _find_turn_game_for_private_chat(chat.id, user.id)
    if not game_state:
        logger.info(
            "Lobby start reply button: game not found",
            extra={
                "where": getattr(chat, "type", None),
                "chat_id": getattr(chat, "id", None),
                "user_id": getattr(user, "id", None),
            },
        )
        await message.reply_text(
            "Лобби не найдено в этом чате. Создайте новую игру или нажмите «Старт» там, где было создано лобби."
        )
        return
    await _process_lobby_start(
        context,
        game_state,
        user,
        trigger_message=message,
    )


async def _launch_admin_test_game(
    context: ContextTypes.DEFAULT_TYPE,
    *,
    base_state: GameState,
    puzzle: Puzzle | CompositePuzzle,
    admin_user: User,
    source_chat: Chat | None = None,
    announce_start: bool = True,
) -> tuple[GameState, Puzzle | CompositePuzzle]:
    """Prepare and start an admin test game derived from an existing puzzle."""

    settings = state.settings
    if settings is None or settings.admin_id is None:
        raise RuntimeError("Admin test mode is not configured")
    admin_id = settings.admin_id
    if admin_user.id != admin_id:
        raise PermissionError("User is not allowed to start admin test games")

    cloned_puzzle, puzzle_id, component_ids = _clone_puzzle_for_test(puzzle)
    admin_game_id = f"admin:{base_state.chat_id}"
    existing = _load_state_by_game_id(admin_game_id)
    if existing is not None:
        _cleanup_game_state(existing)

    now = time.time()
    dm_chat_id = _lookup_player_chat(admin_id)
    if source_chat and source_chat.type == ChatType.PRIVATE:
        dm_chat_id = source_chat.id

    admin_player = Player(
        user_id=admin_id,
        name=_user_display_name(admin_user),
        dm_chat_id=dm_chat_id,
    )
    dummy_player = Player(user_id=DUMMY_USER_ID, name=DUMMY_NAME, is_bot=True)
    turn_order = [admin_id, DUMMY_USER_ID]
    if not ADMIN_FIRST:
        random.shuffle(turn_order)
    scoreboard = {admin_id: 0, DUMMY_USER_ID: 0}

    admin_state = GameState(
        chat_id=base_state.chat_id,
        puzzle_id=puzzle_id,
        puzzle_ids=component_ids,
        filled_cells={},
        solved_slots=set(),
        score=0,
        started_at=now,
        last_update=now,
        hinted_cells=set(),
        host_id=admin_id,
        game_id=admin_game_id,
        scoreboard=scoreboard,
        mode="turn_based",
        status="running",
        players={admin_id: admin_player, DUMMY_USER_ID: dummy_player},
        turn_order=turn_order,
        turn_index=0,
        thread_id=base_state.thread_id,
    )
    admin_state.test_mode = True
    admin_state.dummy_user_id = DUMMY_USER_ID
    admin_state.language = cloned_puzzle.language
    admin_state.theme = cloned_puzzle.theme
    admin_state.active_slot_id = None

    _register_player_chat(admin_id, dm_chat_id, context)
    set_chat_mode(context, MODE_IN_GAME)
    state.lobby_messages.pop(base_state.game_id, None)
    state.lobby_host_invites.pop(base_state.game_id, None)
    _store_state(admin_state)
    _schedule_game_timers(context, admin_state)
    _store_state(admin_state)

    caption = (
        "Кроссворд готов!\n"
        f"Язык: {cloned_puzzle.language.upper()}\n"
        f"Тема: {cloned_puzzle.theme}"
    )
    await _deliver_puzzle_via_bot(
        context, admin_state.chat_id, cloned_puzzle, admin_state
    )
    dm_delivery_required = any(
        chat_id != admin_state.chat_id
        for _, chat_id in _iter_player_dm_chats(admin_state)
    )
    if dm_delivery_required:
        puzzle_image_bytes: bytes | None = None
        try:
            image_path = render_puzzle(cloned_puzzle, admin_state)
            with open(image_path, "rb") as photo:
                puzzle_image_bytes = photo.read()
        except Exception:  # noqa: BLE001
            logger.exception(
                "Failed to render puzzle image for admin test game %s",
                admin_state.game_id,
            )
        if puzzle_image_bytes is not None:
            await _broadcast_photo_to_players(
                context,
                admin_state,
                puzzle_image_bytes,
                caption=caption,
                exclude_chat_ids={admin_state.chat_id},
            )
        clues_message = _format_clues_message(cloned_puzzle, admin_state)
        await _broadcast_to_players(
            context,
            admin_state,
            clues_message,
            parse_mode=constants.ParseMode.HTML,
            exclude_chat_ids={admin_state.chat_id},
        )
        await _broadcast_to_players(
            context,
            admin_state,
            ANSWER_INSTRUCTIONS_TEXT,
            exclude_chat_ids={admin_state.chat_id},
        )

    first_player = admin_state.players.get(admin_state.turn_order[0])
    if announce_start:
        intro_lines = [
            "[адм.] Тестовая игра 1×1 запущена!",
            f"Игроки: {_user_display_name(admin_user)} и {DUMMY_NAME}.",
        ]
        try:
            await context.bot.send_message(
                chat_id=base_state.chat_id,
                text="\n".join(intro_lines),
                **_thread_kwargs(base_state),
            )
        except Exception:  # noqa: BLE001
            logger.exception(
                "Failed to announce admin test game start for chat %s",
                base_state.chat_id,
            )

    await _announce_turn(
        context,
        admin_state,
        cloned_puzzle,
        prefix=(
            f"Первым ходит {first_player.name}!"
            if first_player
            else None
        ),
        send_clues=False,
    )

    return admin_state, cloned_puzzle


@command_entrypoint()
async def admin_test_game_callback_handler(
    update: Update, context: ContextTypes.DEFAULT_TYPE
) -> None:
    _normalise_thread_id(update)
    query = update.callback_query
    if query is None or not query.data:
        return
    if not query.data.startswith(ADMIN_TEST_GAME_CALLBACK_PREFIX):
        return
    settings = state.settings
    if settings is None or settings.admin_id is None:
        await query.answer("Режим недоступен.", show_alert=True)
        return
    user = update.effective_user
    if user is None or user.id != settings.admin_id:
        await query.answer("Недостаточно прав.", show_alert=True)
        return
    payload = query.data[len(ADMIN_TEST_GAME_CALLBACK_PREFIX) :]
    target_chat_id: int | None = None
    if payload:
        with suppress(ValueError):
            target_chat_id = int(payload)
    if target_chat_id is None:
        chat = query.message.chat if query.message else update.effective_chat
        target_chat_id = chat.id if chat else None
    if target_chat_id is None:
        await query.answer()
        return
    base_state = _load_state_for_chat(target_chat_id)
    if base_state is None:
        await query.answer("Нет активной игры для теста.", show_alert=True)
        return
    if base_state.status == "finished":
        await query.answer("Игра завершена, создайте новую.", show_alert=True)
        return
    if not base_state.puzzle_id:
        await query.answer("Кроссворд ещё не готов.", show_alert=True)
        return
    _clear_pending_admin_test(context)
    if base_state.test_mode and base_state.status == "running":
        await query.answer("Тестовая игра уже запущена.", show_alert=True)
        return
    puzzle = _load_puzzle_for_state(base_state)
    if puzzle is None:
        await query.answer("Кроссворд ещё не готов.", show_alert=True)
        return
    try:
        await _launch_admin_test_game(
            context,
            base_state=base_state,
            puzzle=puzzle,
            admin_user=user,
            source_chat=query.message.chat if query.message else update.effective_chat,
        )
    except PermissionError:
        await query.answer("Недостаточно прав.", show_alert=True)
        return
    except RuntimeError:
        await query.answer("Режим недоступен.", show_alert=True)
        return
    except Exception:
        logger.exception(
            "Failed to start admin test game for chat %s", target_chat_id
        )
        await query.answer("Не удалось запустить тестовую игру.", show_alert=True)
        return
    await query.answer("Тестовая игра запущена!")


@command_entrypoint(fallback=ConversationHandler.END)
async def cancel_new_game(update: Update, context: ContextTypes.DEFAULT_TYPE) -> int:
    _normalise_thread_id(update)
    set_chat_mode(context, MODE_IDLE)
    chat = update.effective_chat
    _clear_pending_language(context, chat)
    if chat is not None:
        _clear_generation_notice(context, chat.id)
    if update.effective_message:
        await update.effective_message.reply_text("Создание кроссворда отменено.")
    return ConversationHandler.END


@command_entrypoint()
async def send_clues(update: Update, context: ContextTypes.DEFAULT_TYPE) -> None:
    _normalise_thread_id(update)
    if not await _reject_group_chat(update):
        return
    chat = update.effective_chat
    message = update.effective_message
    if chat is None or message is None:
        return
    logger.debug("Chat %s requested /clues", chat.id)
    if is_chat_mode_set(context) and get_chat_mode(context) != MODE_IN_GAME:
        await message.reply_text("Нет активной игры. Используйте /new для начала.")
        return
    game_state = _load_state_for_chat(chat.id)
    if not game_state:
        await message.reply_text("Нет активной игры. Используйте /new для начала.")
        return
    puzzle = _load_puzzle_for_state(game_state)
    if puzzle is None:
        await message.reply_text("Не удалось загрузить кроссворд. Попробуйте начать новую игру.")
        return
    with logging_context(puzzle_id=puzzle.id):
        logger.info("Sending clues to chat")
        await message.reply_text(
            _format_clues_message(puzzle, game_state),
            parse_mode=constants.ParseMode.HTML,
        )
        await message.reply_text(ANSWER_INSTRUCTIONS_TEXT)


@command_entrypoint()
async def send_state_image(update: Update, context: ContextTypes.DEFAULT_TYPE) -> None:
    _normalise_thread_id(update)
    if not await _reject_group_chat(update):
        return
    chat = update.effective_chat
    message = update.effective_message
    if chat is None or message is None:
        return
    logger.debug("Chat %s requested /state", chat.id)
    if is_chat_mode_set(context) and get_chat_mode(context) != MODE_IN_GAME:
        await message.reply_text("Нет активного кроссворда. Используйте /new.")
        return
    game_state = _load_state_for_chat(chat.id)
    if not game_state:
        await message.reply_text("Нет активного кроссворда. Используйте /new.")
        return
    puzzle = _load_puzzle_for_state(game_state)
    if puzzle is None:
        await message.reply_text("Кроссворд не найден. Попробуйте начать новую игру.")
        return
    try:
        with logging_context(puzzle_id=puzzle.id):
            image_path = render_puzzle(puzzle, game_state)
            await context.bot.send_chat_action(
                chat_id=chat.id, action=constants.ChatAction.UPLOAD_PHOTO
            )
            with open(image_path, "rb") as photo:
                await message.reply_photo(photo=photo)
            logger.info("Sent current puzzle state image")
    except Exception:  # noqa: BLE001
        logger.exception("Failed to render state image for chat %s", chat.id)
        await message.reply_text("Не удалось подготовить изображение. Попробуйте позже.")


async def _handle_answer_submission(
    context: ContextTypes.DEFAULT_TYPE,
    chat: Chat,
    message: Message,
    slot_id: str,
    raw_answer: str,
) -> None:
    normalised_slot_id = _normalise_slot_id(slot_id)
    answer_text = raw_answer.strip()

    def log_abort(
        reason: str,
        *,
        slot_identifier: str | None = None,
        detail: str | None = None,
    ) -> None:
        logger.debug(
            "Answer submission aborted (chat=%s, slot=%s, reason=%s, detail=%s)",
            chat.id,
            slot_identifier or normalised_slot_id,
            reason,
            detail or "-",
        )

    current_mode = get_chat_mode(context)
    if is_chat_mode_set(context) and current_mode != MODE_IN_GAME:
        await message.reply_text("Нет активной игры. Используйте /new.")
        log_abort("invalid_mode", detail=current_mode)
        return

    if not answer_text:
        await message.reply_text("Введите ответ после слота.")
        log_abort("empty_answer_text")
        return

    logger.debug("Chat %s answering slot %s", chat.id, normalised_slot_id)
    game_state = _load_state_for_chat(chat.id)
    if not game_state:
        await message.reply_text("Нет активного кроссворда. Используйте /new.")
        log_abort("missing_game_state")
        return
    puzzle = _load_puzzle_for_state(game_state)
    if puzzle is None:
        await message.reply_text("Не удалось загрузить кроссворд. Попробуйте начать заново.")
        log_abort("missing_puzzle")
        return

    in_turn_mode = game_state.mode == "turn_based"
    player_id: int | None = None
    current_player: Player | None = None
    if in_turn_mode:
        if game_state.status != "running":
            await message.reply_text("Игра ещё не запущена или уже завершена.")
            log_abort("turn_not_running")
            return
        player_id = _resolve_player_from_chat(game_state, chat, message)
        if player_id is None:
            await message.reply_text(
                "Не удалось определить игрока. Используйте личный чат или отметьте бота."
            )
            log_abort("player_not_identified")
            return
        current_player_id = _current_player_id(game_state)
        current_player = (
            game_state.players.get(current_player_id) if current_player_id is not None else None
        )
        if current_player_id is None or current_player is None:
            await message.reply_text("Сейчас нет активного игрока. Подождите объявления.")
            log_abort("current_player_missing")
            return
        if player_id != current_player_id:
            await message.reply_text(f"Сейчас ход {current_player.name}.")
            log_abort("not_current_player")
            return

    with logging_context(puzzle_id=puzzle.id):
        async def refresh_clues_if_needed() -> None:
            await _send_clues_update(message, puzzle, game_state)

        solved_ids = {_normalise_slot_id(entry) for entry in game_state.solved_slots}
        is_numeric_slot = normalised_slot_id.isdigit()
        candidate_refs: list[SlotRef] = []
        selected_slot_ref: SlotRef | None = None
        slot_identifier = normalised_slot_id

        if is_numeric_slot:
            slot_number: int | None = None
            try:
                slot_number = int(normalised_slot_id)
            except ValueError:
                slot_number = None
            if slot_number is not None:
                candidate_refs = [
                    ref
                    for ref in iter_slot_refs(puzzle)
                    if ref.slot.number == slot_number
                ]
            if not candidate_refs:
                logger.warning("Answer received for missing slot %s", normalised_slot_id)
                await message.reply_text(f"Слот {normalised_slot_id} не найден.")
                await refresh_clues_if_needed()
                log_abort("slot_not_found")
                return
        else:
            resolved_slot_ref, ambiguity = _resolve_slot(puzzle, normalised_slot_id)
            if ambiguity:
                await message.reply_text(ambiguity)
                await refresh_clues_if_needed()
                log_abort("slot_reference_ambiguous", detail=ambiguity)
                return
            if resolved_slot_ref is None:
                logger.warning("Answer received for missing slot %s", normalised_slot_id)
                await message.reply_text(f"Слот {normalised_slot_id} не найден.")
                await refresh_clues_if_needed()
                log_abort("slot_not_found")
                return
            selected_slot_ref = resolved_slot_ref
            slot_identifier = _normalise_slot_id(resolved_slot_ref.public_id)
            if slot_identifier in solved_ids:
                await message.reply_text("Этот слот уже решён.")
                await refresh_clues_if_needed()
                log_abort("slot_already_solved", slot_identifier=slot_identifier)
                return
            if not resolved_slot_ref.slot.answer:
                await message.reply_text("Для этого слота не задан ответ.")
                await refresh_clues_if_needed()
                log_abort("slot_has_no_answer", slot_identifier=slot_identifier)
                return
            candidate_refs = [resolved_slot_ref]

        try:
            validated = validate_word_list(
                puzzle.language,
                [WordClue(word=answer_text, clue="")],
                deduplicate=False,
            )
        except WordValidationError as exc:
            logger.warning(
                "Rejected answer for slot %s due to validation: %s",
                slot_identifier,
                exc,
            )
            await message.reply_text(f"Слово не прошло проверку: {exc}")
            await refresh_clues_if_needed()
            log_abort(
                "answer_validation_failed",
                slot_identifier=slot_identifier,
                detail=str(exc),
            )
            return
        except Exception as exc:  # noqa: BLE001
            logger.exception(
                "Unexpected error validating answer for slot %s",
                slot_identifier,
            )
            await message.reply_text("Не удалось проверить слово. Попробуйте позже.")
            await refresh_clues_if_needed()
            log_abort(
                "answer_validation_error",
                slot_identifier=slot_identifier,
                detail=str(exc),
            )
            return

        if not validated:
            logger.info("Answer for slot %s failed language rules", slot_identifier)
            await message.reply_text("Слово не соответствует правилам языка.")
            await refresh_clues_if_needed()
            log_abort("answer_not_validated", slot_identifier=slot_identifier)
            return

        candidate = validated[0].word
        candidate_canonical = _canonical_answer(candidate, puzzle.language)

        if is_numeric_slot:
            answerable_refs = [ref for ref in candidate_refs if ref.slot.answer]
            if not answerable_refs:
                await message.reply_text("Для этого слота не задан ответ.")
                await refresh_clues_if_needed()
                log_abort("slot_has_no_answer", slot_identifier=normalised_slot_id)
                return

            matching_refs = [
                ref
                for ref in answerable_refs
                if _canonical_answer(ref.slot.answer, puzzle.language)
                == candidate_canonical
            ]
            if not matching_refs:
                logger.info(
                    "Incorrect answer for slot number %s",
                    normalised_slot_id,
                )
                await message.reply_text("Ответ неверный, попробуйте ещё раз.")
                await refresh_clues_if_needed()
                log_abort(
                    "answer_incorrect",
                    slot_identifier=normalised_slot_id,
                )
                return

            matching_refs.sort(
                key=lambda ref: (
                    0
                    if _normalise_slot_id(ref.public_id) not in solved_ids
                    else 1,
                    0 if ref.slot.direction is Direction.ACROSS else 1,
                    _normalise_slot_id(ref.public_id),
                )
            )
            selected_slot_ref = matching_refs[0]
            slot_identifier = _normalise_slot_id(selected_slot_ref.public_id)
            if slot_identifier in solved_ids:
                await message.reply_text("Этот слот уже решён.")
                await refresh_clues_if_needed()
                log_abort("slot_already_solved", slot_identifier=slot_identifier)
                return

        if selected_slot_ref is None:
            logger.warning("Failed to resolve slot %s after validation", normalised_slot_id)
            await message.reply_text(f"Слот {normalised_slot_id} не найден.")
            await refresh_clues_if_needed()
            log_abort("slot_not_found", slot_identifier=normalised_slot_id)
            return

        slot = selected_slot_ref.slot
        public_id = _normalise_slot_id(selected_slot_ref.public_id)

        if in_turn_mode:
            game_state.active_slot_id = public_id
            game_state.last_update = time.time()

        player_display_name: str
        if current_player and current_player.name:
            player_display_name = current_player.name
        else:
            from_user = message.from_user
            fallback_name = None
            if from_user is not None:
                fallback_name = (
                    getattr(from_user, "full_name", None)
                    or getattr(from_user, "username", None)
                    or getattr(from_user, "first_name", None)
                    or getattr(from_user, "last_name", None)
                )
            player_display_name = fallback_name or "Игрок"

        if _canonical_answer(candidate, puzzle.language) != _canonical_answer(
            slot.answer,
            puzzle.language,
        ):
            logger.info("Incorrect answer for slot %s", selected_slot_ref.public_id)
            if in_turn_mode:
                if current_player:
                    current_player.answers_fail += 1
                failure_announcement = (
                    f"Неверно! {player_display_name} - {public_id} - {candidate}"
                )
                await message.reply_text(failure_announcement)
                await refresh_clues_if_needed()
                broadcast_result: BroadcastResult | None = None
                try:
                    broadcast_result = await _broadcast_to_players(
                        context,
                        game_state,
                        failure_announcement,
                        exclude_chat_ids={chat.id},
                    )
                except Exception:  # noqa: BLE001
                    logger.exception(
                        "Failed to broadcast incorrect answer announcement for game %s",
                        game_state.game_id,
                    )
                    broadcast_result = None
                await _mirror_primary_chat_if_needed(
                    context,
                    game_state,
                    source_chat_id=chat.id,
                    broadcast_result=broadcast_result,
                    text=failure_announcement,
                )
                _cancel_turn_timers(game_state)
                _advance_turn(game_state)
                _store_state(game_state)
                await _announce_turn(context, game_state, puzzle)
            else:
                await message.reply_text("Ответ неверный, попробуйте ещё раз.")
                await refresh_clues_if_needed()
            log_abort("answer_incorrect", slot_identifier=public_id)
            return

        game_state.score += SCORE_PER_WORD
        if in_turn_mode and player_id is not None:
            _record_score(game_state, SCORE_PER_WORD, user_id=player_id)
            if current_player:
                current_player.answers_ok += 1
        else:
            _record_score(game_state, SCORE_PER_WORD)
        if in_turn_mode:
            game_state.active_slot_id = None
        _apply_answer_to_state(game_state, selected_slot_ref, candidate)
        logger.info("Accepted answer for slot %s", selected_slot_ref.public_id)

        puzzle_completed = False
        completion_reason: str | None = None

        if in_turn_mode:
            _cancel_turn_timers(game_state)
            if _all_slots_solved(puzzle, game_state):
                puzzle_completed = True
                completion_reason = (
                    f"{current_player.name} разгадал последний слот!"
                    if current_player
                    else "Все слова разгаданы!"
                )
            else:
                _advance_turn(game_state)
                _store_state(game_state)

        try:
            image_path = render_puzzle(puzzle, game_state)
            await context.bot.send_chat_action(
                chat_id=chat.id, action=constants.ChatAction.UPLOAD_PHOTO
            )
            with open(image_path, "rb") as photo:
                photo_bytes = photo.read()
            success_caption = (
                f"Верно! {player_display_name} - {public_id} - {candidate}"
            )
            _, scoreboard_text = _format_scoreboard_summary(game_state)
            if scoreboard_text:
                success_caption = f"{success_caption}\n{scoreboard_text}"
            await message.reply_photo(
                photo=photo_bytes, caption=success_caption
            )
            broadcast_result: BroadcastResult | None = None
            if in_turn_mode:
                try:
                    broadcast_result = await _broadcast_to_players(
                        context,
                        game_state,
                        success_caption,
                        exclude_chat_ids={chat.id},
                    )
                except Exception:  # noqa: BLE001
                    logger.exception(
                        "Failed to broadcast correct answer announcement for game %s",
                        game_state.game_id,
                    )
                    broadcast_result = None
                await _mirror_primary_chat_if_needed(
                    context,
                    game_state,
                    source_chat_id=chat.id,
                    broadcast_result=broadcast_result,
                    text=success_caption,
                    photo_bytes=photo_bytes,
                    caption=success_caption,
                )
            if in_turn_mode:
                await _broadcast_photo_to_players(
                    context,
                    game_state,
                    photo_bytes,
                    caption=success_caption,
                    exclude_chat_ids={chat.id},
                )
        except Exception:  # noqa: BLE001
            logger.exception("Failed to render updated grid after correct answer")
            await message.reply_text(
                "Ответ принят, но не удалось обновить изображение. Попробуйте команду /state позже."
            )

        if in_turn_mode:
            if puzzle_completed:
                await _finish_game(
                    context,
                    game_state,
                    reason=completion_reason,
                )
                return
            await _announce_turn(
                context,
                game_state,
                puzzle,
                broadcast_board=False,
            )
        else:
            if _all_slots_solved(puzzle, game_state):
                _cancel_reminder(context)
                set_chat_mode(context, MODE_IDLE)
                await message.reply_text(
                    "🎉 <b>Поздравляем!</b>\nВсе слова разгаданы! ✨",
                    parse_mode=constants.ParseMode.HTML,
                )
                await _send_completion_options(context, chat.id, message, puzzle)
            else:
                await refresh_clues_if_needed()


@command_entrypoint()
async def admin_menu_command(update: Update, context: ContextTypes.DEFAULT_TYPE) -> None:
    _normalise_thread_id(update)
    message = update.effective_message
    chat = update.effective_chat
    user = update.effective_user
    if message is None or chat is None or user is None:
        return
    settings = state.settings
    if settings is None or settings.admin_id is None:
        return
    if user.id != settings.admin_id:
        logger.debug("Ignoring /admin command from non-admin %s", user.id)
        return
    keyboard = InlineKeyboardMarkup(
        [
            [
                InlineKeyboardButton(
                    "[адм.] Тестовая игра 1×1",
                    callback_data=f"{ADMIN_TEST_GAME_CALLBACK_PREFIX}{chat.id}",
                )
            ]
        ]
    )
    await message.reply_text("Служебное меню:", reply_markup=keyboard)


@command_entrypoint()
async def admin_answer_request_handler(update: Update, context: ContextTypes.DEFAULT_TYPE) -> None:
    _normalise_thread_id(update)
    if not await _reject_group_chat(update):
        return

    message = update.effective_message
    chat = update.effective_chat
    user = update.effective_user
    if chat is None or message is None or user is None or not message.text:
        return

    settings = state.settings
    if settings is None or settings.admin_id is None:
        return
    if user.id != settings.admin_id:
        logger.debug("Ignoring admin request from non-admin user %s", user.id)
        return

    text = message.text.strip()
    if not text:
        return

    game_state = _load_state_for_chat(chat.id)
    if not game_state:
        await message.reply_text("Нет активной игры для выдачи ответов.")
        return

    puzzle = _load_puzzle_for_state(game_state)
    if puzzle is None:
        await message.reply_text("Не удалось загрузить кроссворд для ответов.")
        return

    if ADMIN_KEYS_ONLY_PATTERN.match(text):
        logger.info("Admin requested all answers for chat %s", chat.id)
        await message.reply_text(_format_admin_answers(puzzle))
        return

    single_match = ADMIN_SINGLE_KEY_PATTERN.match(text)
    if not single_match:
        return

    query = single_match.group(1).strip()
    if not query:
        await message.reply_text("Укажите номер вопроса после команды.")
        return

    slot_ref, ambiguity = _resolve_slot(puzzle, query)
    if slot_ref:
        logger.info("Admin requested answer for slot %s", slot_ref.public_id)
        await message.reply_text(_format_slot_answers([slot_ref]))
        return

    if ambiguity:
        await message.reply_text(ambiguity)
        return

    if query.isdigit():
        number = int(query)
        matches = [ref for ref in _sorted_slot_refs(puzzle) if ref.slot.number == number]
        if matches:
            logger.info(
                "Admin requested answers for number %s (matches: %s)",
                number,
                ", ".join(ref.public_id for ref in matches),
            )
            await message.reply_text(_format_slot_answers(matches))
            return

    await message.reply_text("Вопрос с таким номером не найден.")


@command_entrypoint()
async def inline_answer_handler(update: Update, context: ContextTypes.DEFAULT_TYPE) -> None:
    _normalise_thread_id(update)
    if not await _reject_group_chat(update):
        chat = update.effective_chat
        logger.debug(
            "Inline answer handler rejected non-private chat",
            extra={
                "chat_id": chat.id if chat else None,
                "chat_type": chat.type if chat else None,
            },
        )
        return
    chat = update.effective_chat
    message = update.effective_message
    current_mode = get_chat_mode(context)
    pending_language = _get_pending_language(context, chat)
    if is_chat_mode_set(context) and current_mode != MODE_IN_GAME:
        if pending_language is not None:
            chat_id = chat.id if chat else None
            if chat is None or message is None:
                logger.info(
                    "Skipping inline answer: /new conversation active but no message available",
                    extra={"chat_id": chat_id, "has_message": message is not None},
                )
                return

            if chat_id in state.generating_chats:
                logger.info(
                    "Skipping inline answer: setup or generation is in progress",
                    extra={
                        "chat_id": chat_id,
                        "message_id": message.message_id,
                        "generating": True,
                    },
                )
            else:
                logger.info(
                    "Skipping inline answer: language/theme selection is in progress",
                    extra={
                        "chat_id": chat_id,
                        "message_id": message.message_id,
                        "generating": False,
                    },
                )

            await message.reply_text(
                "Сначала завершите выбор языка/темы или дождитесь подготовки кроссворда."
                " Если хотите прервать, отправьте /cancel."
            )
        else:
            logger.debug(
                "Ignoring inline answer while chat %s in mode %s",
                chat.id if chat else None,
                current_mode,
            )
        return
    if not is_chat_mode_set(context) and pending_language is not None:
        chat_id = chat.id if chat else None
        if chat is None or message is None:
            logger.info(
                "Skipping inline answer: /new conversation active but no message available",
                extra={"chat_id": chat_id, "has_message": message is not None},
            )
            return
        await message.reply_text(
            "Сначала завершите выбор языка/темы или дождитесь подготовки кроссворда."
            " Если хотите прервать, отправьте /cancel."
        )
        return

    if chat is None or message is None:
        logger.debug(
            "Inline answer handler aborted: missing chat or message",
            extra={
                "chat_id": chat.id if chat else None,
                "has_message": message is not None,
            },
        )
        return
    raw_text = message.text
    if not raw_text or not raw_text.strip():
        caption = getattr(message, "caption", None)
        if caption and caption.strip():
            raw_text = caption

    if not raw_text or not raw_text.strip():
        logger.debug(
            "Inline answer handler aborted: message text missing",
            extra={
                "chat_id": chat.id,
                "message_id": message.message_id,
            },
        )
        return

    trimmed_text = raw_text.strip()
    if trimmed_text.startswith("?"):
        remainder = trimmed_text[1:].strip()
        slot_token = remainder.split(maxsplit=1)[0] if remainder else None
        await _handle_hint_request(
            update, context, slot_query=slot_token if slot_token else None
        )
        return
    if trimmed_text in LOBBY_CONTROL_CAPTIONS:
        logger.debug(
            "Inline answer handler ignored lobby control caption",
            extra={
                "chat_id": chat.id,
                "message_id": message.message_id,
                "text": trimmed_text,
            },
        )
        return

    parsed = _parse_inline_answer(raw_text)
    if not parsed:
        game_state = _load_state_for_chat(chat.id)
        if game_state:
            logger.info(
                "Inline answer handler aborted: failed to parse inline answer",
                extra={
                    "chat_id": chat.id,
                    "message_id": message.message_id,
                    "text": raw_text,
                },
            )
            await message.reply_text(
                f"Не удалось распознать ответ. {ANSWER_INSTRUCTIONS_TEXT}"
            )
        else:
            logger.debug(
                "Inline answer ignored: no active game and input not recognised",
                extra={
                    "chat_id": chat.id,
                    "message_id": message.message_id,
                    "text": raw_text,
                },
            )
        return

    slot_id, answer_text = parsed
    await _handle_answer_submission(context, chat, message, slot_id, answer_text)


async def _handle_hint_request(
    update: Update,
    context: ContextTypes.DEFAULT_TYPE,
    *,
    slot_query: str | None = None,
) -> None:
    _normalise_thread_id(update)
    chat = update.effective_chat
    message = update.effective_message
    if chat is None or message is None:
        return

    slot_identifier = slot_query.strip() if slot_query else None

    game_state: GameState | None = None
    if chat.type in GROUP_CHAT_TYPES:
        game_state = _load_state_for_chat(chat.id)
        if not game_state or game_state.mode != "turn_based":
            await _reject_group_chat(update)
            return
    else:
        if not await _reject_group_chat(update):
            return
        game_state = _load_state_for_chat(chat.id)

    if not game_state:
        await message.reply_text("Нет активной игры. Используйте /new.")
        return

    logger.debug("Chat %s requested hint", chat.id)
    if is_chat_mode_set(context) and get_chat_mode(context) != MODE_IN_GAME:
        await message.reply_text("Нет активной игры. Используйте /new.")
        return

    puzzle = _load_puzzle_for_state(game_state)
    if puzzle is None:
        await message.reply_text("Не удалось загрузить кроссворд.")
        return

    with logging_context(puzzle_id=puzzle.id):
        in_turn_mode = game_state.mode == "turn_based"
        player_id: int | None = None
        current_player: Player | None = None
        player_display_name: str | None = None
        if in_turn_mode:
            if game_state.status != "running":
                await message.reply_text("Игра ещё не запущена или завершена.")
                return
            player_id = _resolve_player_from_chat(game_state, chat, message)
            if player_id is None:
                await message.reply_text(
                    "Не удалось определить игрока. Используйте личный чат с ботом."
                )
                return
            current_player_id = _current_player_id(game_state)
            current_player = (
                game_state.players.get(current_player_id)
                if current_player_id is not None
                else None
            )
            if current_player_id is None or current_player is None:
                await message.reply_text("Сейчас нет активного игрока.")
                return
            if player_id != current_player_id:
                await message.reply_text(f"Сейчас ход {current_player.name}.")
                return
            if current_player.name:
                player_display_name = current_player.name
        else:
            if message.from_user is not None:
                player_id = getattr(message.from_user, "id", None)
        if player_display_name is None and player_id is not None:
            player_entry = game_state.players.get(player_id)
            if player_entry and player_entry.name:
                player_display_name = player_entry.name
        if player_display_name is None:
            from_user = message.from_user
            fallback_name = None
            if from_user is not None:
                fallback_name = (
                    getattr(from_user, "full_name", None)
                    or getattr(from_user, "username", None)
                    or getattr(from_user, "first_name", None)
                    or getattr(from_user, "last_name", None)
                )
            player_display_name = fallback_name or "Игрок"

        slot_ref: Optional[SlotRef] = None
        ambiguity: Optional[str] = None
        if slot_identifier:
            slot_ref, ambiguity = _resolve_slot(puzzle, slot_identifier)
            if ambiguity:
                await message.reply_text(ambiguity)
                return
            if slot_ref is None:
                await message.reply_text(f"Слот {slot_identifier} не найден.")
                return
        else:
            solved_ids = {
                _normalise_slot_id(entry) for entry in game_state.solved_slots
            }
            for candidate in sorted(
                iter_slot_refs(puzzle),
                key=lambda ref: (
                    ref.component_index or 0,
                    ref.slot.direction.value,
                    ref.slot.number,
                ),
            ):
                public_id = _normalise_slot_id(candidate.public_id)
                if public_id in solved_ids:
                    continue
                if not candidate.slot.answer:
                    continue
                slot_ref = candidate
                break
            if slot_ref is None:
                await message.reply_text("Нет слотов для подсказки.")
                return

        if not slot_ref.slot.answer:
            await message.reply_text("Для этого слота нет ответа.")
            return

        normalised_public_id = _normalise_slot_id(slot_ref.public_id)
        if in_turn_mode:
            game_state.active_slot_id = normalised_public_id
            game_state.last_update = time.time()

        result = _reveal_letter(
            game_state, slot_ref, slot_ref.slot.answer, user_id=player_id
        )
        broadcast_caption: str | None = None
        if result is None:
            _record_hint_usage(game_state, slot_ref.public_id, user_id=player_id)
            game_state.last_update = time.time()
            _store_state(game_state)
            reply_text = (
                f"Все буквы в {slot_ref.public_id} уже открыты. Подсказка: {slot_ref.slot.clue or 'нет'}"
            )
            logger.info("Hint requested for already revealed slot %s", slot_ref.public_id)
        else:
            position, letter = result
            clue_text = slot_ref.slot.clue or "нет"
            reply_text = (
                f"{player_display_name} открыл букву №{position + 1} в {normalised_public_id}. "
                f"Подсказка: {clue_text}."
            )
            broadcast_caption = reply_text
            logger.info(
                "Revealed letter %s at position %s for slot %s",
                letter,
                position + 1,
                slot_ref.public_id,
            )

        game_state.score -= HINT_PENALTY
        hint_owner = player_id if in_turn_mode else None
        _record_score(game_state, -HINT_PENALTY, user_id=hint_owner)
        game_state.last_update = time.time()
        _store_state(game_state)

        try:
            image_path = render_puzzle(puzzle, game_state)
            await context.bot.send_chat_action(
                chat_id=chat.id, action=constants.ChatAction.UPLOAD_PHOTO
            )
            with open(image_path, "rb") as photo:
                photo_bytes = photo.read()
            await message.reply_photo(photo=photo_bytes, caption=reply_text)
            if broadcast_caption:
                broadcast_result: BroadcastResult | None = None
                try:
                    broadcast_result = await _broadcast_to_players(
                        context,
                        game_state,
                        broadcast_caption,
                        exclude_chat_ids={chat.id},
                    )
                except Exception:  # noqa: BLE001
                    logger.exception(
                        "Failed to broadcast hint announcement for game %s",
                        game_state.game_id,
                    )
                    broadcast_result = None
                await _mirror_primary_chat_if_needed(
                    context,
                    game_state,
                    source_chat_id=chat.id,
                    broadcast_result=broadcast_result,
                    text=broadcast_caption,
                    photo_bytes=photo_bytes,
                    caption=broadcast_caption,
                )
                await _broadcast_photo_to_players(
                    context,
                    game_state,
                    photo_bytes,
                    caption=broadcast_caption,
                    exclude_chat_ids={chat.id},
                )
        except Exception:  # noqa: BLE001
            logger.exception(
                "Failed to render grid after hint for slot %s", slot_ref.slot.slot_id
            )
            await message.reply_text(
                "Подсказка сохранена, но не удалось обновить изображение. Попробуйте /state позже."
            )


@command_entrypoint()
async def hint_command(update: Update, context: ContextTypes.DEFAULT_TYPE) -> None:
    slot_arg = context.args[0] if getattr(context, "args", None) else None
    await _handle_hint_request(update, context, slot_query=slot_arg)


def _find_turn_game_for_private_chat(
    chat_id: int, user_id: int | None
) -> GameState | None:
    if user_id is None:
        return None
    for candidate in state.active_games.values():
        if candidate.mode != "turn_based":
            continue
        player = candidate.players.get(user_id)
        if player is None:
            continue
        if player.dm_chat_id == chat_id or player.user_id == chat_id:
            return candidate
    return None


@command_entrypoint()
async def finish_command(update: Update, context: ContextTypes.DEFAULT_TYPE) -> None:
    _normalise_thread_id(update)
    chat = update.effective_chat
    message = update.effective_message
    user = update.effective_user
    if chat is None or message is None:
        return
    user_id = user.id if user else None
    game_state = _load_state_for_chat(chat.id)
    if game_state is None and chat.type == ChatType.PRIVATE:
        game_state = _find_turn_game_for_private_chat(chat.id, user_id)
    if not game_state:
        if chat.type in GROUP_CHAT_TYPES:
            await message.reply_text("В этом чате нет активной игры.")
        else:
            await message.reply_text("Нет активного кроссворда. Используйте /new.")
        return

    logger.info(
        "Processing /finish request (mode=%s, chat=%s, game=%s)",
        game_state.mode,
        chat.id,
        game_state.game_id,
    )

    if game_state.mode == "turn_based":
        if game_state.status == "finished":
            await message.reply_text("Игра уже завершена.")
            return
        if game_state.status != "running":
            await message.reply_text("Игра ещё не запущена.")
            return
        if game_state.host_id is not None and user_id != game_state.host_id:
            await message.reply_text("Завершить игру может только хост.")
            return
        reason_text = "Игроки решили завершить игру. 🤝"
        await _finish_game(context, game_state, reason=reason_text)
        if chat.id != game_state.chat_id:
            await message.reply_text("Итоги опубликованы в групповом чате.")
        return

    if chat.type in GROUP_CHAT_TYPES:
        await message.reply_text("Эта команда доступна только в личной игре.")
        return
    if game_state.status == "finished":
        await message.reply_text("Игра уже завершена.")
        return
    await _finish_single_game(
        context,
        message,
        game_state,
        reason="Вы решили завершить игру. 🤝",
    )


@command_entrypoint()
async def solve_command(update: Update, context: ContextTypes.DEFAULT_TYPE) -> None:
    _normalise_thread_id(update)
    if not await _reject_group_chat(update):
        return
    chat = update.effective_chat
    message = update.effective_message
    if chat is None or message is None:
        return
    logger.debug("Chat %s requested /solve", chat.id)
    if is_chat_mode_set(context) and get_chat_mode(context) != MODE_IN_GAME:
        await message.reply_text("Нет активной игры.")
        return

    game_state = _load_state_for_chat(chat.id)
    if not game_state:
        await message.reply_text("Нет активной игры.")
        return
    puzzle = _load_puzzle_for_state(game_state)
    if puzzle is None:
        await message.reply_text("Кроссворд не найден. Запустите /new.")
        return

    with logging_context(puzzle_id=puzzle.id):
        solved_now = _solve_remaining_slots(game_state, puzzle)
        if not solved_now:
            await message.reply_text("Все ответы уже открыты.")
            return

        _cancel_reminder(context)

        try:
            image_path = render_puzzle(puzzle, game_state)
            await context.bot.send_chat_action(
                chat_id=chat.id, action=constants.ChatAction.UPLOAD_PHOTO
            )
            with open(image_path, "rb") as photo:
                await message.reply_photo(photo=photo, caption="Кроссворд раскрыт полностью.")
        except Exception:  # noqa: BLE001
            logger.exception("Failed to render puzzle after solve command")
            await message.reply_text(
                "Кроссворд решён, но не удалось подготовить изображение. Попробуйте /state позже."
            )
            return

        solved_lines = "\n".join(f"{slot_id}: {answer}" for slot_id, answer in solved_now)
        await message.reply_text(f"Оставшиеся ответы:\n{solved_lines}")
        set_chat_mode(context, MODE_IDLE)
        await _send_completion_options(context, chat.id, message, puzzle)
        logger.info("Revealed remaining slots via /solve (%s entries)", len(solved_now))

@command_entrypoint()
async def quit_command(update: Update, context: ContextTypes.DEFAULT_TYPE) -> None:
    _normalise_thread_id(update)
    if not await _reject_group_chat(update):
        return
    chat = update.effective_chat
    message = update.effective_message
    if chat is None or message is None:
        return

    logger.info("Chat %s requested /quit", chat.id)
    if is_chat_mode_set(context) and get_chat_mode(context) != MODE_IN_GAME:
        set_chat_mode(context, MODE_IDLE)
        await message.reply_text("Нет активной игры. Используйте /new, чтобы начать новую сессию.")
        return
    game_state = _load_state_for_chat(chat.id)

    _cancel_reminder(context)
    context.chat_data.pop(GENERATION_TOKEN_KEY, None)
    _clear_generation_notice(context, chat.id)

    if game_state is not None:
        _cleanup_game_state(game_state)
    else:
        _cleanup_chat_resources(chat.id)

    set_chat_mode(context, MODE_IDLE)
    await message.reply_text("Сессия завершена. Нажмите /start, чтобы начать заново")


@command_entrypoint()
async def completion_callback_handler(update: Update, context: ContextTypes.DEFAULT_TYPE) -> None:
    _normalise_thread_id(update)
    query = update.callback_query
    if query is None:
        return
    await query.answer()
    if not await _reject_group_chat(update):
        return
    chat = update.effective_chat
    if chat is None:
        return
    current_mode = get_chat_mode(context)
    if is_chat_mode_set(context) and current_mode == MODE_IN_GAME:
        logger.debug(
            "Ignoring completion callback while chat %s in active game mode",
            chat.id,
        )
        return

    data = (query.data or "").strip()
    message = query.message
    if message is not None:
        with suppress(Exception):
            await message.edit_reply_markup(reply_markup=None)

    if data.startswith(SAME_TOPIC_CALLBACK_PREFIX):
        puzzle_id = data[len(SAME_TOPIC_CALLBACK_PREFIX) :]
        if not puzzle_id:
            await context.bot.send_message(
                chat_id=chat.id,
                text="Не удалось определить предыдущую игру. Используйте /new для начала нового кроссворда.",
            )
            return
        game_state = _load_state_for_chat(chat.id)
        if not game_state or game_state.puzzle_id != puzzle_id:
            await context.bot.send_message(
                chat_id=chat.id,
                text="Похоже, уже начата другая игра. Используйте /new, чтобы начать новый кроссворд.",
            )
            return
        puzzle = _load_puzzle_for_state(game_state)
        language = puzzle.language if puzzle else None
        theme = puzzle.theme if puzzle else None
        if puzzle is None:
            await context.bot.send_message(
                chat_id=chat.id,
                text="Не удалось загрузить предыдущий кроссворд. Подберём новый!",
            )
        logger.info(
            "Chat %s requested another puzzle for same theme (%s, %s)",
            chat.id,
            language,
            theme,
        )
        if chat.id in state.generating_chats:
            await context.bot.send_message(
                chat_id=chat.id,
                text="Мы всё ещё готовим ваш предыдущий кроссворд. Пожалуйста, подождите.",
            )
            return
        _cancel_reminder(context)
        _cancel_turn_timers(game_state)
        _cancel_game_timers(game_state)
        _cancel_dummy_job(game_state)
        _cancel_job(game_state.timer_job_id)
        _cancel_job(game_state.warn_job_id)
        game_state.timer_job_id = None
        game_state.warn_job_id = None
        previous_puzzle_id = game_state.puzzle_id
        if previous_puzzle_id:
            delete_puzzle(previous_puzzle_id)
        game_state.puzzle_id = ""
        game_state.puzzle_ids = None
        game_state.filled_cells.clear()
        game_state.solved_slots.clear()
        game_state.hinted_cells = set()
        game_state.hints_used.clear()
        game_state.score = 0
        game_state.scoreboard = {player_id: 0 for player_id in game_state.players}
        game_state.turn_index = 0
        game_state.active_slot_id = None
        game_state.language = None
        game_state.theme = None
        game_state.last_update = time.time()
        game_state.started_at = time.time()
        game_state.dummy_turn_started_at = None
        game_state.dummy_planned_delay = 0.0
        game_state.dummy_turns = 0
        game_state.dummy_successes = 0
        game_state.dummy_failures = 0
        game_state.dummy_total_delay = 0.0
        if game_state.mode == "turn_based":
            game_state.status = "lobby"
        else:
            game_state.status = "finished"
        existing_task = state.lobby_generation_tasks.pop(game_state.game_id, None)
        if existing_task is not None and not existing_task.done():
            existing_task.cancel()
            with suppress(asyncio.CancelledError):
                await existing_task
        _store_state(game_state)
        context.chat_data.pop(GENERATION_TOKEN_KEY, None)
        _clear_pending_language(context, chat)
        _set_button_flow_state(
            context,
            chat,
            {BUTTON_STEP_KEY: BUTTON_STEP_LANGUAGE},
        )
        set_chat_mode(context, MODE_AWAIT_LANGUAGE)
        await context.bot.send_message(
            chat_id=chat.id,
            text="Выберите язык кроссворда (например: ru, en, it, es).",
        )
        return

    if data.startswith(MENU_CALLBACK_PREFIX):
        logger.info("Chat %s requested return to main menu via completion", chat.id)
        _cancel_reminder(context)
        if isinstance(getattr(context, "chat_data", None), dict):
            context.chat_data.pop(GENERATION_TOKEN_KEY, None)
        _clear_generation_notice(context, chat.id)
        game_state = _load_state_for_chat(chat.id)
        if game_state is not None:
            _cleanup_game_state(game_state)
        else:
            _cleanup_chat_resources(chat.id)
        set_chat_mode(context, MODE_IDLE)
        settings = state.settings
        admin_id = settings.admin_id if settings else None
        user = update.effective_user
        is_admin = user is not None and admin_id is not None and user.id == admin_id
        await _send_start_menu_prompt(
            context,
            chat,
            message,
            is_admin=is_admin,
        )
        return

    if data.startswith(NEW_PUZZLE_CALLBACK_PREFIX):
        puzzle_id = data[len(NEW_PUZZLE_CALLBACK_PREFIX) :]
        game_state = _load_state_for_chat(chat.id)
        if game_state and (not puzzle_id or game_state.puzzle_id == puzzle_id):
            _cleanup_game_state(game_state)
        _cancel_reminder(context)
        _clear_pending_language(context, chat)
        _set_button_flow_state(
            context,
            chat,
            {BUTTON_STEP_KEY: BUTTON_STEP_LANGUAGE},
        )
        set_chat_mode(context, MODE_AWAIT_LANGUAGE)
        await context.bot.send_message(
            chat_id=chat.id,
            text="Выберите язык кроссворда (например: ru, en, it, es).",
        )
        logger.info("Prompted chat %s to start new puzzle flow", chat.id)
        return

    logger.debug("Unhandled completion callback payload: %s", data)


def configure_telegram_handlers(telegram_application: Application) -> None:
    conversation = ConversationHandler(
        entry_points=[CommandHandler(["new", "start"], start_new_game)],
        states={
            MENU_STATE: [
                CallbackQueryHandler(
                    new_game_menu_callback_handler,
                    pattern=fr"^{NEW_GAME_MENU_CALLBACK_PREFIX}.*$",
                ),
                CallbackQueryHandler(
                    new_game_menu_admin_proxy_handler,
                    pattern=fr"^{ADMIN_TEST_GAME_CALLBACK_PREFIX}.*$",
                    block=True,
                ),
            ],
            LANGUAGE_STATE: [MessageHandler(filters.TEXT & ~filters.COMMAND, handle_language)],
            THEME_STATE: [MessageHandler(filters.TEXT & ~filters.COMMAND, handle_theme)],
        },
        fallbacks=[CommandHandler("cancel", cancel_new_game)],
        name="new_game_conversation",
        block=False,
    )
    telegram_application.add_handler(conversation)
    telegram_application.add_handler(
        MessageHandler(filters.ALL, track_player_message),
        group=-1,
    )
    telegram_application.add_handler(
        CallbackQueryHandler(track_player_callback, pattern=".*", block=False),
        group=-1,
    )
    telegram_application.add_handler(
        CallbackQueryHandler(
            lobby_start_callback_handler,
            pattern=rf"^(?:{re.escape(LOBBY_START_CALLBACK_PREFIX)}|{re.escape(LOBBY_WAIT_CALLBACK_PREFIX)})",
            block=False,
        ),
        group=-2,
    )
    telegram_application.add_handler(
        MessageHandler(
            filters.TEXT & ~filters.COMMAND & PENDING_JOIN_FILTER,
            join_name_response_handler,
            block=False,
        )
    )
    telegram_application.add_handler(
        MessageHandler(
            filters.TEXT
            & ~filters.COMMAND
            & filters.Regex(fr"^{re.escape(LOBBY_START_BUTTON_TEXT)}$"),
            lobby_start_button_handler,
        )
    )
    telegram_application.add_handler(
        MessageHandler(filters.Regex(ADMIN_COMMAND_PATTERN), admin_answer_request_handler)
    )
    telegram_application.add_handler(
        MessageHandler(
            filters.TEXT & ~filters.COMMAND,
            inline_answer_handler,
            block=False,
        )
    )
    telegram_application.add_handler(
        MessageHandler(
            filters.TEXT & ~filters.COMMAND,
            button_language_handler,
            block=False,
        )
    )
    telegram_application.add_handler(
        MessageHandler(
            filters.TEXT & ~filters.COMMAND,
            button_theme_handler,
            block=False,
        )
    )
    telegram_application.add_handler(
        MessageHandler(
            filters.TEXT
            & filters.Regex(fr"^{re.escape(LOBBY_LINK_BUTTON_TEXT)}$"),
            lobby_link_message_handler,
            block=False,
        )
    )
    telegram_application.add_handler(
        MessageHandler(
            filters.CONTACT | USER_SHARED_FILTER,
            lobby_contact_handler,
            block=False,
        )
    )
    telegram_application.add_handler(CommandHandler("clues", send_clues))
    telegram_application.add_handler(CommandHandler("state", send_state_image))
    telegram_application.add_handler(CommandHandler("solve", solve_command))
    telegram_application.add_handler(CommandHandler("finish", finish_command))
    telegram_application.add_handler(CommandHandler("quit", quit_command))
    telegram_application.add_handler(CommandHandler("cancel", cancel_new_game))
    telegram_application.add_handler(CommandHandler("join", join_command))
    telegram_application.add_handler(CommandHandler("admin", admin_menu_command))
    telegram_application.add_handler(
        CallbackQueryHandler(
            completion_callback_handler,
            pattern=fr"^{COMPLETION_CALLBACK_PREFIX}",
        )
    )
    telegram_application.add_handler(
        CallbackQueryHandler(
            admin_test_game_callback_handler,
            pattern=fr"^{ADMIN_TEST_GAME_CALLBACK_PREFIX}.*",
            block=False,
        )
    )


# ---------------------------------------------------------------------------
# Webhook monitoring
# ---------------------------------------------------------------------------


async def monitor_webhook(application: Application, settings: Settings) -> None:
    """Background task to periodically ensure webhook registration is valid."""

    logger.debug("Starting webhook monitor task with interval %s seconds", settings.webhook_check_interval)
    expected_url = f"{settings.public_url}{settings.webhook_path}"
    while True:
        try:
            info = await application.bot.get_webhook_info()
            logger.debug("Current webhook info: url=%s, pending=%s", info.url, info.pending_update_count)
            current_secret = getattr(info, "secret_token", None)
            if info.url != expected_url or (current_secret and current_secret != settings.webhook_secret):
                logger.warning("Webhook mismatch detected. Expected url=%s secret token=%s", expected_url, settings.webhook_secret)
                await application.bot.set_webhook(
                    url=expected_url,
                    secret_token=settings.webhook_secret,
                    allowed_updates=["message","callback_query","chat_member","my_chat_member","message_reaction","message_reaction_count"],
                )
                logger.info("Webhook re-registered due to mismatch")
        except Exception:  # noqa: BLE001 - We want to log all failures
            logger.exception("Failed to validate or reset webhook")

        await asyncio.sleep(settings.webhook_check_interval)


# ---------------------------------------------------------------------------
# Game state restoration and cleanup
# ---------------------------------------------------------------------------


async def cleanup_states_periodically(app_state: AppState) -> None:
    """Periodically prune expired game states from memory and disk."""

    logger.debug(
        "Starting state cleanup task with interval %s seconds", STATE_CLEANUP_INTERVAL
    )
    while True:
        try:
            expired_states = prune_expired_states(app_state.active_games)
            if expired_states:
                for expired_state in expired_states:
                    _cleanup_game_state(expired_state)
                logger.info("Removed %s expired game states", len(expired_states))
        except Exception:  # noqa: BLE001 - log any cleanup issues
            logger.exception("State cleanup task encountered an error")

        await asyncio.sleep(STATE_CLEANUP_INTERVAL)


# ---------------------------------------------------------------------------
# Lifecycle events
# ---------------------------------------------------------------------------


@asynccontextmanager
async def app_lifespan(_: FastAPI) -> AsyncIterator[None]:
    logger.debug("FastAPI startup initiated")
    ensure_storage_directories()

    restored_games = load_all_states()
    preferred_by_chat, helper_states_to_prune = _select_preferred_restored_states(
        restored_games
    )

    helper_game_ids = {helper.game_id for helper in helper_states_to_prune}
    for helper_state in helper_states_to_prune:
        logger.info(
            "Discarding stale single-player helper for chat %s (game %s)",
            helper_state.chat_id,
            helper_state.game_id,
        )
        delete_state(helper_state.game_id)
        if helper_state.chat_id != helper_state.game_id:
            delete_state(helper_state.chat_id)

    state.active_games = {
        game_id: game_state
        for game_id, game_state in restored_games.items()
        if game_id not in helper_game_ids
    }
    state.chat_to_game = {
        chat_id: game_state.game_id for chat_id, game_state in preferred_by_chat.items()
    }
    state.dm_chat_to_game = {}
    state.player_chats = {}
    state.join_codes = {}
    for game_state in state.active_games.values():
        for code, target in game_state.join_codes.items():
            state.join_codes[code] = target
        _update_dm_mappings(game_state)
    if state.active_games:
        logger.info("Restored %s active game states", len(state.active_games))
    else:
        logger.debug("No persisted game states found during startup")

    settings = load_settings()
    state.settings = settings

    logger.debug("Building Telegram application")
    # python-telegram-bot handles authentication via the provided bot token, so we do not
    # need to inject custom authorization headers. Creating the request without extra
    # kwargs keeps compatibility with future library versions.
    httpx_request = HTTPXRequest()
    telegram_application = (
        Application.builder()
        .token(settings.telegram_bot_token)
        .request(httpx_request)
        .updater(None)
        .build()
    )

    configure_telegram_handlers(telegram_application)

    await telegram_application.initialize()
    logger.info("Telegram application initialized")

    await telegram_application.start()
    logger.info("Telegram application started")

    state.telegram_app = telegram_application

    register_webhook_route(settings.webhook_path)

    expected_url = f"{settings.public_url}{settings.webhook_path}"
    logger.debug("Ensuring webhook is configured for %s", expected_url)
    await telegram_application.bot.set_webhook(
        url=expected_url,
        secret_token=settings.webhook_secret,
        allowed_updates=["message","callback_query","chat_member","my_chat_member","message_reaction","message_reaction_count"],
    )
    logger.info("Webhook configured at %s", expected_url)

    state.webhook_task = asyncio.create_task(monitor_webhook(telegram_application, settings))
    state.cleanup_task = asyncio.create_task(cleanup_states_periodically(state))

    try:
        yield
    finally:
        logger.debug("FastAPI shutdown initiated")

        if state.cleanup_task:
            logger.debug("Cancelling state cleanup task")
            state.cleanup_task.cancel()
            with suppress(asyncio.CancelledError):
                await state.cleanup_task
            state.cleanup_task = None

        if state.webhook_task:
            logger.debug("Cancelling webhook monitor task")
            state.webhook_task.cancel()
            with suppress(asyncio.CancelledError):
                await state.webhook_task
            state.webhook_task = None

        if state.telegram_app:
            logger.debug("Shutting down Telegram application")

            if getattr(state.telegram_app, "running", False):
                logger.debug("Stopping Telegram application")
                await state.telegram_app.stop()

            await state.telegram_app.shutdown()
            state.telegram_app = None
            logger.info("Telegram application shut down")


app.router.lifespan_context = app_lifespan


# ---------------------------------------------------------------------------
# Routes
# ---------------------------------------------------------------------------


@app.get("/healthz")
async def healthz() -> JSONResponse:
    logger.debug("Health check requested")
    return JSONResponse({"status": "ok"})

@app.head("/healthz")
async def healthz_head() -> Response:
    # Пустой 200 OK без тела, с запретом кэша
    headers = {"Cache-Control": "no-store"}
    return Response(status_code=200, headers=headers)

async def telegram_webhook(
    request: Request,
    telegram_application: Application = Depends(get_telegram_application),
) -> JSONResponse:
    settings = state.settings
    if settings is None:
        logger.error("Application settings are not available during webhook call")
        raise HTTPException(status_code=503, detail="Application settings unavailable")

    secret_header = request.headers.get("X-Telegram-Bot-Api-Secret-Token")
    secret_query = request.query_params.get("secret_token")
    if settings.webhook_secret not in {secret_header, secret_query}:
        logger.warning(
            "Webhook secret mismatch: header=%s query=%s",
            secret_header,
            secret_query,
        )
        raise HTTPException(status_code=403, detail="Invalid secret token")

    try:
        payload = await request.json()
        logger.debug("Received webhook payload: %s", payload)
        update = Update.de_json(payload, telegram_application.bot)
    except Exception as exc:  # noqa: BLE001 - we need to report deserialization errors
        logger.exception("Failed to deserialize Telegram update")
        raise HTTPException(status_code=400, detail="Invalid update payload") from exc

    try:
        await telegram_application.process_update(update)
    except Exception as exc:  # noqa: BLE001 - log any processing errors
        logger.exception("Failed to process Telegram update")
        raise HTTPException(status_code=500, detail="Failed to process update") from exc
    logger.debug("Update processed successfully")
    return JSONResponse({"ok": True})


async def _set_webhook(telegram_application: Application, settings: Settings) -> None:
    expected_url = f"{settings.public_url}{settings.webhook_path}"
    logger.debug("Setting webhook to %s", expected_url)
    await telegram_application.bot.set_webhook(
        url=expected_url,
        secret_token=settings.webhook_secret,
        allowed_updates=["message","callback_query","chat_member","my_chat_member","message_reaction","message_reaction_count"],
    )


@app.get("/set_webhook")
async def set_webhook(
    telegram_application: Application = Depends(get_telegram_application),
) -> JSONResponse:
    settings = state.settings
    if settings is None:
        logger.error("Attempted to set webhook without settings available")
        raise HTTPException(status_code=503, detail="Application settings unavailable")

    await _set_webhook(telegram_application, settings)
    return JSONResponse({"status": "webhook set"})


@app.get("/reset_webhook")
async def reset_webhook(
    telegram_application: Application = Depends(get_telegram_application),
) -> JSONResponse:
    settings = state.settings
    if settings is None:
        logger.error("Attempted to reset webhook without settings available")
        raise HTTPException(status_code=503, detail="Application settings unavailable")

    logger.debug("Deleting current webhook before reconfiguration")
    await telegram_application.bot.delete_webhook(drop_pending_updates=False)
    await _set_webhook(telegram_application, settings)
    return JSONResponse({"status": "webhook reset"})


# ---------------------------------------------------------------------------
# Dynamic webhook path mounting
# ---------------------------------------------------------------------------


__all__ = ["app"]

async def _start_game(
    context: ContextTypes.DEFAULT_TYPE, game_state: GameState
) -> bool:
    if game_state.status != "lobby":
        logger.info(
            "Start request ignored because game %s is in status %s",
            game_state.game_id,
            game_state.status,
        )
        return False

    puzzle = _load_puzzle_for_state(game_state)
    if puzzle is None:
        logger.error(
            "Cannot start game %s: puzzle is not available",
            game_state.game_id,
        )
        return False

    players_sorted = sorted(
        game_state.players.values(), key=lambda player: player.joined_at
    )
    if len(players_sorted) < 2:
        logger.info(
            "Start request rejected for game %s: not enough players",
            game_state.game_id,
        )
        return False

    await _dismiss_lobby_invite_keyboard(context, game_state)

    now = time.time()
    game_state.turn_order = [player.user_id for player in players_sorted]
    game_state.turn_index = 0
    game_state.status = "running"
    game_state.active_slot_id = None
    game_state.started_at = now
    game_state.last_update = now
    game_state.auto_start_on_ready = False
    game_state.generation_in_progress = False
    for player in players_sorted:
        game_state.scoreboard[player.user_id] = 0
        player.answers_ok = 0
        player.answers_fail = 0

    _schedule_game_timers(context, game_state)
    _store_state(game_state)
    state.lobby_messages.pop(game_state.game_id, None)

    await _share_puzzle_start_assets(context, game_state, puzzle)

    first_player = players_sorted[0] if players_sorted else None
    start_lines = ["Игра начинается!"]
    if first_player is not None:
        start_lines.append(f"Первым ходит {first_player.name}.")
    start_lines.append("Отвечайте в этом чате, когда придёт ваша очередь.")
    await _send_game_message(
        context,
        game_state,
        " ".join(start_lines),
        reply_markup=ReplyKeyboardRemove(),
    )
    prefix = (
        f"Первым ходит {first_player.name}!"
        if first_player is not None
        else None
    )
    await _announce_turn(
        context,
        game_state,
        puzzle,
        prefix=prefix,
    )
    return True


async def _process_lobby_start(
    context: ContextTypes.DEFAULT_TYPE,
    game_state: GameState,
    user: User,
    *,
    trigger_query: Any | None = None,
    trigger_message: Message | None = None,
) -> None:
    async def respond(text: str | None = None, *, alert: bool = False) -> None:
        if trigger_query is not None:
            if text:
                await trigger_query.answer(text, show_alert=alert)
            else:
                await trigger_query.answer(show_alert=alert)
        elif trigger_message is not None and text:
            await trigger_message.reply_text(text)

    if game_state.status != "lobby":
        await respond("Игра уже запущена или недоступна.", alert=True)
        return
    if len(game_state.players) < 2:
        await respond("Нужно минимум два игрока, чтобы начать игру.", alert=True)
        await _update_lobby_message(context, game_state)
        return
    if user is None or user.id != game_state.host_id:
        await respond("Только создатель комнаты может начинать игру.", alert=True)
        return

    if _is_puzzle_ready(game_state):
        started = await _start_game(context, game_state)
        if started:
            await respond()
        else:
            await respond(
                "Не удалось запустить игру. Попробуйте позже.",
                alert=True,
            )
        return

    if not game_state.language or not game_state.theme:
        await respond("Сначала выберите язык и тему.", alert=True)
        return

    existing_task = state.lobby_generation_tasks.get(game_state.game_id)
    task_active = existing_task is not None and not existing_task.done()
    if not task_active:
        await _send_generation_notice_to_game(
            context,
            game_state,
            "Готовим кроссворд, это может занять немного времени...",
            message=trigger_message,
        )
    await respond("Кроссворд готовится, это может занять немного времени.")

    game_state.auto_start_on_ready = True
    game_state.generation_in_progress = True
    _store_state(game_state)

    helper_task = _ensure_puzzle_generated_and_autostart(context, game_state.game_id)
    application = getattr(context, "application", None)
    if application is not None:
        application.create_task(helper_task)
    else:
        asyncio.create_task(helper_task)

<|MERGE_RESOLUTION|>--- conflicted
+++ resolved
@@ -1746,7 +1746,6 @@
         player,
         prefix=prefix,
     )
-<<<<<<< HEAD
     board_sent = False
     if broadcast_board:
         board_sent = await _broadcast_board_state(
@@ -1783,14 +1782,12 @@
                     "Failed to announce turn in primary chat for game %s",
                     game_state.game_id,
                 )
-=======
     await _broadcast_board_state(
         context,
         game_state,
         puzzle,
         caption=caption,
     )
->>>>>>> bcc51db5
     if send_clues:
         await _broadcast_clues_message(context, game_state, puzzle)
     await _broadcast_turn_message(context, game_state, turn_text)
